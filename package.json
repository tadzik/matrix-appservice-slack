--- conflicted
+++ resolved
@@ -86,11 +86,8 @@
     "eslint-plugin-react-hooks": "^4.6.0",
     "js-yaml": "^4.1.0",
     "mocha": "^10.0.0",
-<<<<<<< HEAD
     "node-mocks-http": "^1.14.1",
-=======
     "nyc": "^15.1.0",
->>>>>>> 55d8e65d
     "postcss": "^8.4.21",
     "prom-client": "^14.0.1",
     "source-map-support": "^0.5.19",
