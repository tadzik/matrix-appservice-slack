--- conflicted
+++ resolved
@@ -55,31 +55,23 @@
     "@types/express": "^4.17.8",
     "@types/mocha": "^8.0.3",
     "@types/nedb": "^1.8.10",
+    "@types/nunjucks": "^3.1.3",
     "@types/node": "^14.6.4",
     "@types/node-emoji": "^1.8.1",
     "@types/randomstring": "^1.1.6",
     "@types/uuid": "^8.3.0",
     "@types/yargs": "^15.0.5",
     "@types/yargs-parser": "^15.0.0",
-<<<<<<< HEAD
     "@typescript-eslint/eslint-plugin": "^4.1.1",
     "@typescript-eslint/eslint-plugin-tslint": "^4.1.1",
     "@typescript-eslint/parser": "^4.1.1",
     "eslint": "^7.9.0",
     "eslint-plugin-jsdoc": "^30.5.1",
     "eslint-plugin-prefer-arrow": "^1.2.2",
-=======
-    "@types/nunjucks": "^3.1.3",
->>>>>>> 4fa3b691
     "mocha": "^8.1.3",
     "prom-client": "^12.0.0",
     "source-map-support": "^0.5.19",
     "ts-node": "^9.0.0",
-<<<<<<< HEAD
-    "typescript": "^3.9"
-=======
-    "tslint": "^6.1.3",
     "typescript": "^4.0.2"
->>>>>>> 4fa3b691
   }
 }