{
  "name": "matrix-appservice-slack",
  "version": "0.2.0",
  "description": "A Matrix <--> Slack bridge",
  "main": "app.js",
  "scripts": {
    "start": "node ./lib/app.js",
    "build": "tsc",
    "test": "jasmine-node tests --verbose --forceexit --captureExceptions",
    "lint": "tslint -p tsconfig.json"
  },
  "repository": {
    "type": "git",
    "url": "git+https://github.com/matrix-org/matrix-appservice-slack.git"
  },
  "keywords": [
    "matrix-org",
    "slack"
  ],
  "author": "Matrix.org",
  "license": "Apache-2.0",
  "bugs": {
    "url": "https://github.com/matrix-org/matrix-appservice-slack/issues"
  },
  "homepage": "https://github.com/matrix-org/matrix-appservice-slack#readme",
  "dependencies": {
    "Slackdown": "Half-Shot/slackdown#efd8934a3d9c3bf0064c0b217c5cf6b62ee697e4",
    "chalk": "^2.4.1",
<<<<<<< HEAD
    "matrix-appservice-bridge": "matrix-org/matrix-appservice-bridge#48fe2b90ca5d0d003a37559bcc2966f121a97394",
=======
    "matrix-appservice-bridge": "^1.9.0",
    "matrix-js-sdk": "^0.5",
    "minimist": "^1.2",
>>>>>>> 79074f61
    "nedb": "^1.8.0",
    "randomstring": "^1",
    "request-promise": "^3.0.0",
    "request-promise-native": "^1.0.7",
    "uuid": "^3.3.2",
    "winston": "^3.1.0",
    "winston-daily-rotate-file": "^3.3.3",
<<<<<<< HEAD
    "yargs": "^13.2.4"
=======
    "node-emoji": "^1.10.0"
>>>>>>> 79074f61
  },
  "devDependencies": {
    "@types/nedb": "^1.8.7",
    "@types/node": "^12.0.10",
    "@types/randomstring": "^1.1.6",
    "@types/yargs-parser": "^13.0.0",
    "@types/yargs": "^13.0.0",
    "jasmine-node": "^1.14.5",
    "tslint": "^5.18.0",
    "typescript": "^3.5",
    "@types/request-promise-native": "^1.0.16",
    "@types/uuid": "^3.4.5"
  }
}<|MERGE_RESOLUTION|>--- conflicted
+++ resolved
@@ -24,27 +24,21 @@
   },
   "homepage": "https://github.com/matrix-org/matrix-appservice-slack#readme",
   "dependencies": {
+    "@types/node-emoji": "^1.8.1",
     "Slackdown": "Half-Shot/slackdown#efd8934a3d9c3bf0064c0b217c5cf6b62ee697e4",
     "chalk": "^2.4.1",
-<<<<<<< HEAD
-    "matrix-appservice-bridge": "matrix-org/matrix-appservice-bridge#48fe2b90ca5d0d003a37559bcc2966f121a97394",
-=======
     "matrix-appservice-bridge": "^1.9.0",
     "matrix-js-sdk": "^0.5",
     "minimist": "^1.2",
->>>>>>> 79074f61
     "nedb": "^1.8.0",
+    "node-emoji": "^1.10.0",
     "randomstring": "^1",
     "request-promise": "^3.0.0",
     "request-promise-native": "^1.0.7",
     "uuid": "^3.3.2",
     "winston": "^3.1.0",
     "winston-daily-rotate-file": "^3.3.3",
-<<<<<<< HEAD
     "yargs": "^13.2.4"
-=======
-    "node-emoji": "^1.10.0"
->>>>>>> 79074f61
   },
   "devDependencies": {
     "@types/nedb": "^1.8.7",
