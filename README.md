--- conflicted
+++ resolved
@@ -34,188 +34,4 @@
 
 # Documentation
 
-<<<<<<< HEAD
-   matrix_admin_room: "the ID of the room created in step 1."
-   ```
-
-1. Generate the appservice registration file (if the application service runs
-   on the same server you can use `localhost` as the `$HOST` name):
-
-   ```sh
-   $ node app.js -r -c config.yaml -u "http://$HOST:$MATRIX_PORT"
-   ```
-
-1. Start the actual application service. You can use forever
-
-   ```sh
-   $ forever start app.js -c config.yaml -p $MATRIX_PORT
-   ```
-
-   or node
-
-   ```sh
-   $ node app.js -c config.yaml -p $MATRIX_PORT
-   ```
-
-1. Copy the newly-generated `slack-registration.yaml` file to the homeserver.
-   Add the registration file to your homeserver config (default `homeserver.yaml`):
-
-   ```yaml
-   app_service_config_files:
-      - ...
-      - "/path/to/slack-registration.yaml"
-   ```
-
-   Don't forget - it has to be a YAML list of strings, not just a single string.
-
-   Restart your homeserver to have it reread the config file an establish a
-   connection to the bridge.
-
-1. Invite the bridge bot user into the admin room, so it can actually see and
-   respond to commands. The bot's user ID is formed from the `bot_username`
-   field of the config file, and the homeserver's domain name. For example:
-
-   ```
-   /invite @slackbot:my.server.here
-   ```
-
-The bridge itself should now be running.
-
-To actually use it, you will need to configure some linked channels.
-
-Provisioning
-------------
-
-This bridge allows linking together pairs of Matrix rooms and Slack channels,
-relaying messages said by people in one side into the other. To create a link
-first the individual Matrix room and Slack channel need to be created, and then
-a command needs to be issued in the administration console room to add the link
-to the bridge's database.
-
-There are 2 ways to bridge a room. The recommended way uses the newer Slack events api
-and bot users. This allows you to link as many channels as you would like with only
-1 Slack integration. The legacy way uses incoming/outgoing webhooks, and requires
-2 Slack integrations per channel to be bridged.
-
-### Recommended - Events API
-
-1. Add a custom app to your Slack team/workspace by visiting https://api.slack.com/apps
-   and clicking on `Create New App`.
-
-2. Name the app & select the team/workspace this app will belong to.
-
-3. Click on `bot users` and add a new bot user. We will use this account to bridge the
-   the rooms.
-
-4. Click on `Event Subscriptions` and enable them. At this point, the bridge needs to be
-   started as Slack will do some verification of the request rul. The request url should be
-   `https://$HOST:$SLACK_PORT"`. Then add the following events and save:
-
-   Bot User Events:
-
-       - team_domain_change
-       - message.channels
-       - message.groups (if you want to bridge private channels)
-       - team.info
-
-5. Click on `OAuth & Permissions` and add the following scopes:
-
-       - chat:write:bot
-       - users:read
-
-   If you want to bridge files, also add the following:
-
-       - files:write:user
-
-   Note: any media uploaded to matrix is currently accessible by anyone who knows the url.
-   In order to make Slack files visible to matrix users, this bridge will make Slack files
-   visible to anyone with the url (including files in private channels). This is different
-   then the current behavior in Slack, which only allows authenticated access to media
-   posted in private channels. See [MSC701](https://github.com/matrix-org/matrix-doc/issues/701)
-   for details.
-
-6. Click on `Install App` and `Install App to Workspace`. Note the access tokens show.
-   You will need the `Bot User OAuth Access Token` and if you want to bridge files, the
-   `OAuth Access Token` whenever you link a room.
-
-7. For each channel you would like to bridge, perform the following steps:
-
-   1. Create a Matrix room in the usual manner for your client. Take a note of its
-      Matrix room ID - it will look something like `!aBcDeF:example.com`.
-
-   2. Invite the bot user to the Slack channel you would like to bridge.
-
-       ```
-       /invite @bot-user-name
-       ```
-
-       You will also need to determine the "channel ID" that Slack uses to identify
-       the channel, which can be found in the url `https://XXX.slack.com/messages/<channel id>/`.
-
-   3. Issue a ``link`` command in the administration control room with these
-      collected values as arguments:
-
-      with file bridging:
-
-         ```
-         link --channel_id CHANNELID --room !the-matrix:room.id --slack_bot_token xoxb-xxxxxxxxxx-xxxxxxxxxxxxxxxxxxxx --slack_user_token xoxp-xxxxxxxx-xxxxxxxxx-xxxxxxxx-xxxxxxxx
-         ```
-      without file bridging:
-
-         ```
-         link --channel_id CHANNELID --room !the-matrix:room.id --slack_bot_token xoxb-xxxxxxxxxx-xxxxxxxxxxxxxxxxxxxx
-         ```
-
-      These arguments can be shortened to single-letter forms:
-
-         ```
-         link -I CHANNELID -R !the-matrix:room.id -t xoxb-xxxxxxxxxx-xxxxxxxxxxxxxxxxxxxx
-         ```
-
-
-### Legacy - Webhooks
-
-1. Create a Matrix room in the usual manner for your client. Take a note of its
-   Matrix room ID - it will look something like `!aBcDeF:example.com`.
-
-1. Create a Slack channel in the usual manner.
-
-1. Add an "Incoming WebHooks" integration to the Slack channel and take a note
-   of its "Webhook URL" from the integration settings in Slack - it will look
-   something like `https://hooks.slack.com/services/ABC/DEF/123`.
-
-1. Add an "Outgoing WebHooks" integration to the Slack channel and take a note
-   of its `token` field. Add a URL to this web hook pointing back at the
-   application service port you configured during setup.
-
-   You will also need to determine the "channel ID" that Slack uses to identify
-   the channel. Unfortunately, it is not easily obtained from the Slack UI. The
-   easiest way to do this is to send a message from Slack to the bridge; the
-   bridge will log the channel ID as part of the unrecognised message output.
-   You can then take note of the `channel_id` field.
-
-1. Issue a ``link`` command in the administration control room with these
-   collected values as arguments:
-
-   ```
-   link --channel_id CHANNELID --room !the-matrix:room.id --webhook_url https://hooks.slack.com/services/ABC/DEF/123
-   ```
-
-   These arguments can be shortened to single-letter forms:
-
-   ```
-   link -I CHANNELID -R !the-matrix:room.id -u https://hooks.slack.com/services/ABC/DEF/123
-   ```
-
-See also https://github.com/matrix-org/matrix-appservice-bridge/blob/master/HOWTO.md for the general theory of all this :)
-
-
-Mattermost
-----------
-
-Because Mattermost's webhook APIs are Slack-compatible, the Matrix &lt;--> Slack bridge
-also works with it. The webhook configuration is very similar to Slack's and is
-documented on [Mattermost's website](https://www.mattermost.org/webhooks/).
-=======
-This documentation is hosted on [Read the Docs](https://matrix-appservice-slack.rtfd.io/).
->>>>>>> cf7821cc
+This documentation is hosted on [Read the Docs](https://matrix-appservice-slack.rtfd.io/).