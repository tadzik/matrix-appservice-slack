--- conflicted
+++ resolved
@@ -51,9 +51,5 @@
         docker run --detach --publish 5432:5432 \
           --env POSTGRES_PASSWORD=pass \
           --env POSTGRES_INITDB_ARGS="--lc-collate C --lc-ctype C --encoding UTF8" \
-<<<<<<< HEAD
           postgres:16
-=======
-          postgres:13
->>>>>>> e46e46ab
     - run: yarn test:postgres