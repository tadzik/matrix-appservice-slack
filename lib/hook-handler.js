--- conflicted
+++ resolved
@@ -1,9 +1,7 @@
 "use strict";
 
-<<<<<<< HEAD
 var substitutions = require("./substitutions");
 
-=======
 /**
  * @constructor
  * @param {Object} config the configuration of the bridge.
@@ -12,7 +10,6 @@
  * @param {Bridge} bridge the matrix-appservice-bridge bridge through which to
  *     communicate with matrix.
  */
->>>>>>> 0fd12126
 function HookHandler(config, rooms, bridge) {
     this.config = config;
     this.rooms = rooms;
