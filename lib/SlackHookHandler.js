"use strict";

var substitutions = require("./substitutions");
var rp = require('request-promise');
var qs = require("querystring");
var Promise = require('bluebird');
var promiseWhile = require("./promiseWhile");
const log = require("matrix-appservice-bridge").Logging.get("SlackHookHandler");

var PRESERVE_KEYS = [
    "team_domain", "team_id",
    "channel_name", "channel_id",
    "user_name", "user_id",
];

/**
 * @constructor
 * @param {Main} main the toplevel bridge instance through which to
 * communicate with matrix.
 */
function SlackHookHandler(main) {
    this._main = main;
}

/**
 * Starts the hook server listening on the given port and (optional) TLS
 * configuration.
 * @param {int} port The TCP port to listen on
 * @param {?Object} tls_config Optional TLS configuration
 * @return {Promise} Returns a Promise that will resolve when the server is
 * ready to accept requests
 */
SlackHookHandler.prototype.startAndListen = function(port, tls_config) {
    var createServer;
    if (tls_config) {
        var fs = require("fs");
        var tls_options = {
            key: fs.readFileSync(tls_config.key_file),
            cert: fs.readFileSync(tls_config.crt_file)
        };
        createServer = function(cb) {
            return require("https").createServer(tls_options, cb);
        };
    }
    else {
        createServer = require("http").createServer;
    }

    return new Promise((resolve, reject) => {
        createServer((request, response) => {
            var body = "";
            request.on("data", (chunk) => {
                body += chunk;
            });

            request.on("end", () => {
                var params = qs.parse(body);
                try {
                    this.handle(request.method, request.url, params, response);
                }
                catch (e) {
                    log.error("Oops - SlackHookHandler failed:", e);

                    response.writeHead(500, {"Content-Type": "text/plain"});
                    if (request.method !== "HEAD") {
                        response.write("Internal Server Error");
                    }
                    response.end();
                }
            });
        }).listen(port, () => {
            var protocol = tls_config ? "https" : "http";
            log.info("Slack-side listening on port " + port + " over " + protocol);
            resolve();
        });
    });
};

/**
 * Handles a slack webhook request.
 *
 * Sends a message to Matrix if it understands enough of the message to do so.
 * Attempts to make the message as native-matrix feeling as it can.
 *
 * @param {Object} params HTTP body of the webhook request, as a JSON-parsed dictionary.
 * @param {string} params.channel_id Slack channel ID receiving the message.
 * @param {string} params.channel_name Slack channel name receiving the message.
 * @param {string} params.user_id Slack user ID of user sending the message.
 * @param {string} params.user_name Slack user name of the user sending the message.
 * @param {?string} params.text Text contents of the message, if a text message.
 * @param {string} timestamp Timestamp when message was received, in seconds
 *     formatted as a float.
 */
SlackHookHandler.prototype.handle = function(method, url, params, response) {
    log.info("Received slack webhook " + method + " " + url + ": " + JSON.stringify(params));

    var main = this._main;

    var endTimer = main.startTimer("remote_request_seconds");

    var result = url.match(/^\/(.{32})(?:\/(.*))?$/);
    if (!result) {
        log.warn("Ignoring message with bad slackhook URL " + url);

        response.writeHead(200, {"Content-Type": "text/plain"});
        response.end();

        endTimer({outcome: "dropped"});
        return;
    }

    var inbound_id = result[1];
    var path = result[2] || "post";

    // GET requests (e.g. authorize) have params in query string
    if (method === "GET") {
        result = path.match(/^([^?]+)(?:\?(.*))$/);
        path = result[1];
        params = qs.parse(result[2]);
    }

    var room = main.getRoomByInboundId(inbound_id);

    if (!room) {
        log.warn("Ignoring message from unrecognised inbound ID: %s (%s.#%s)",
            inbound_id, params.team_domain, params.channel_name
        );
        main.incCounter("received_messages", {side: "remote"});

        response.writeHead(200, {"Content-Type": "text/plain"});
        response.end();

        endTimer({outcome: "dropped"});
        return;
    }

    if (method === "POST" && path === "post") {
        this.handlePost(room, params).then(
            () => endTimer({outcome: "success"}),
            (e) => {
                endTimer({outcome: "fail"});

                log.error("handlePost failed: ", e);
            }
        );

        response.writeHead(200, {"Content-Type": "application/json"});
        response.end();
    }
    else if (method === "GET" && path === "authorize") {
        this.handleAuthorize(room, params).then((result) => {
            response.writeHead(result.code || 200, {"Content-Type": "text/html"});
            response.write(result.html);
            response.end();

            endTimer({outcome: "success"});
        });
    }
    else {
        // TODO: Handle this
        log.debug(`Got call to ${method}${path} that we can't handle`);
        response.writeHead(200, {"Content-Type": "application/json"});
        if (method !== "HEAD") {
            response.write("{}");
        }
        response.end();
        endTimer({outcome: "dropped"});
    }
};

SlackHookHandler.prototype.handlePost = function(room, params) {
    // We can't easily query the name of a channel from its ID, but we can
    // infer its current name every time we receive a message, because slack
    // tells us.
    var channel_name = params.team_domain + ".#" + params.channel_name;
    var main = this._main;

    room.updateSlackChannelName(channel_name);
    if (room.isDirty()) {
        main.putRoomToStore(room);
    }

    // TODO(paul): This will reject every bot-posted message, both our own
    //   reflections and other messages from other bot integrations. It would
    //   be nice if we could distinguish the two by somehow learning our own
    //   'bot_id' parameter.
    //     https://github.com/matrix-org/matrix-appservice-slack/issues/29
    if (params.user_id === "USLACKBOT") {
        return Promise.resolve();
    }

    // Only count received messages that aren't self-reflections
    main.incCounter("received_messages", {side: "remote"});

    var token = room.getAccessToken();

    if (!token) {
        // If we can't look up more details about the message
        // (because we don't have a master token), but it has text,
        // just send the message as text.
        log.warn("no slack token for " + params.team_domain);

        if (params.text) {
            return room.onSlackMessage(params);
        }
        return Promise.resolve();
    }

    var text = params.text;
    if (undefined == text) {
        // TODO(paul): When I started looking at this code there was no lookupAndSendMessage()
        //   I wonder if this code path never gets called...?
        // lookupAndSendMessage(params.channel_id, params.timestamp, intent, roomID, token);
        return Promise.resolve();
    }

    return this.lookupMessage(params.channel_id, params.timestamp, token).then((msg) => {
        if(undefined == msg) {
            msg = params;
        }

        // Restore the original parameters, because we've forgotten a lot of
        // them by now
        PRESERVE_KEYS.forEach((k) => msg[k] = params[k]);
        msg.markdownText = msg.text;
        return this.replaceChannelIdsWithNames(msg, token);
    }).then((msg) => {
        return this.replaceUserIdsWithNames(msg, token);
    }).then((msg) => {
        // we can't use .finally here as it does not get the final value, see https://github.com/kriskowal/q/issues/589
        return room.onSlackMessage(msg);
    });
};

SlackHookHandler.prototype.handleAuthorize = function(room, params) {
    var oauth2 = this._main.getOAuth2();
    if (!oauth2) {
        log.warn("Wasn't expecting to receive /authorize without OAuth2 configured");
        return;
    }

    log.debug("Exchanging temporary code for full OAuth2 token for " + room.getInboundId());

    return oauth2.exchangeCodeForToken({
        code: params.code,
        room: room,
    }).then((result) => {
        log.debug("Got a full OAuth2 token");

        room.updateAccessToken(result.access_token, result.access_scopes);
        return this._main.putRoomToStore(room);
    }).then(
        () => {
            return {
                html: `
<h2>Integration Successful!</h2>

<p>Your Matrix-Slack channel integration is now correctly authorized.</p>
`
            };
        },
        (err) => {
            return {
                code: 403,
                html: `
<h2>Integration Failed</h2>

<p>Unfortunately your channel integration did not go as expected...</p>
`
            };
        }
    );
};

SlackHookHandler.prototype.replaceChannelIdsWithNames = function(message, token) {
    var main = this._main;

    // match all channelIds
    var testForName = message.text.match(/<#(\w+)\|?\w*?>/g);
    var iteration = 0;
    var matches = 0;
    if (testForName && testForName.length) {
        matches = testForName.length;
    }
    return promiseWhile(function() {
        // Do this until there are no more channel ID matches
        return iteration < matches;
    }, function() {
        // foreach channelId, pull out the ID
        // (if this is an emote msg, the format is <#ID|name>, but in normal msgs it's just <#ID>
        var id = testForName[iteration].match(/<#(\w+)\|?\w*?>/)[1];
        var channelsInfoApiParams = {
            uri: 'https://slack.com/api/channels.info',
            qs: {
                token: token,
                channel: id
            },
            json: true
        };
        main.incRemoteCallCounter("channels.info");
        return rp(channelsInfoApiParams).then((response) => {
            if (response && response.channel && response.channel.name) {
                log.info("channels.info: " + id + " mapped to " + response.channel.name);
                message.text = message.text.replace(/<#(\w+)\|?\w*?>/, "#" + response.channel.name);
            }
            else {
                log.info("channels.info returned no result for " + id);
            }
            iteration++;
            }).catch((err) => {
               log.error("Caught error while trying to get channels.info" + err);
            });
    }).then(() => {
        // Notice we can chain it because it's a Promise,
        // this will run after completion of the promiseWhile Promise!
        return message;
    });
};

SlackHookHandler.prototype.replaceUserIdsWithNames = function(message, token) {
    var main = this._main;

    // match all userIds
    var testForName = message.text.match(/<@(\w+)\|?\w*?>/g);
    var iteration = 0;
    var matches = 0;
    if (testForName && testForName.length) {
        matches = testForName.length;
    }
    return promiseWhile(() => {
        // Condition for stopping
        return iteration < matches;
    }, function() {
        // foreach userId, pull out the ID
        // (if this is an emote msg, the format is <@ID|nick>, but in normal msgs it's just <@ID>
        var id = testForName[iteration].match(/<@(\w+)\|?\w*?>/)[1];
        var channelsInfoApiParams = {
            uri: 'https://slack.com/api/users.info',
            qs: {
                token: token,
                user: id
            },
            json: true
        };
        main.incRemoteCallCounter("users.info");
        return rp(channelsInfoApiParams).then((response) => {
            const user_id = main.getUserId(id, message.team_domain);
            if (response && response.user && response.user.name) {
                log.info("users.info: " + id + " mapped to " + response.user.name);
                const pill = `[${response.user.name}](https://matrix.to/#/${user_id})`;
                message.text = message.text.replace(/<@(\w+)\|?\w*?>/, response.user.name);
                message.markdownText = message.markdownText.replace(
                    /<@(\w+)\|?\w*?>/,
                    pill
                );
                return;
            }
            log.warn(`users.info returned no result for ${id} Response:`, response);
            // Fallback to checking the user store.
            var store = this.getUserStore();
            return store.select({id: user_id});
        }).then((result) => {
            if (result === undefined) {
                return;
            }
<<<<<<< HEAD
            iteration++;
            }).catch((err) => {
               log.error("Caught error while trying to get users.info" + err);
            });
=======
            log.debug(`${user_id} did ${result.length > 0 ? "not" : ""} an entry`);
            if (result.length) {
                // It's possible not to have a displayname set.
                const name = result[0].display_name || result[0].id;

                const pill = `[${name}](https://matrix.to/#/${user_id})`;
                message.text = message.text.replace(/<@(\w+)\|?\w*?>/, name);
                message.markdownText = message.markdownText.replace(
                    /<@(\w+)\|?\w*?>/,
                    pill
                );
            }
        }).catch((err) => {
            log.error("Caught error " + err);
        });
        iteration++;
>>>>>>> bdfe5b2c
    }).then(() => {
        // Notice we can chain it because it's a Promise,
        // this will run after completion of the promiseWhile Promise!
        return message;
    });
};

/**
 * Attempts to handle a message received from a slack webhook request.
 *
 * The webhook request that we receive doesn't have enough information to richly
 * represent the message in Matrix, so we look up more details.
 *
 * @param {string} channelID Slack channel ID.
 * @param {string} timestamp Timestamp when message was received, in seconds
 *     formatted as a float.
 * @param {Intent} intent Intent for sending messages as the relevant user.
 * @param {string} roomID Matrix room ID associated with channelID.
 */
//SlackHookHandler.prototype.lookupAndSendMessage =
SlackHookHandler.prototype.lookupMessage = function(channelID, timestamp, token) {
    // Look up all messages at the exact timestamp we received.
    // This has microsecond granularity, so should return the message we want.
    var params = {
        method: 'POST',
        form : {
            channel: channelID,
            latest: timestamp,
            oldest: timestamp,
            inclusive: "1",
            token: token,
        },
        uri: "https://slack.com/api/channels.history",
        json: true
    };
    this._main.incRemoteCallCounter("channels.history");
    return rp(params).then((response) => {
        if (!response || !response.messages || response.messages.length === 0) {
            log.warn("Could not find history: " + response);
            return undefined;
        }
        if (response.messages.length != 1) {
            // Just laziness.
            // If we get unlucky and two messages were sent at exactly the
            // same microsecond, we could parse them all, filter by user,
            // filter by whether they have attachments, and such, and pick
            // the right message. But this is unlikely, and I'm lazy, so
            // we'll just drop the message...
            log.warn("Really unlucky, got multiple messages at same" +
                " microsecond, dropping:" + response);
            return undefined;
        }
        var message = response.messages[0];
        log.debug("Looked up message from history as " + JSON.stringify(message));

        if (message.subtype === "file_share" && shouldFetchContent(message.file)) {
            return this.fetchFileContent(message.file, token).then((content) => {
                message.file._content = content;
                return message;
            });
        }
        return message;
    });
}

// Return true if we ought to fetch the content of the given file object
function shouldFetchContent(file) {
    if (!file) return false;
    if (file.mimetype && file.mimetype.indexOf("image/") === 0) return true;
    return false;
}

/**
 * Enables public sharing on the given file object then fetches its content.
 *
 * @param {Object} file A slack 'message.file' data object
 * @param {string} token A slack API token that has 'files:write:user' scope
 * @return {Promise<string>} A Promise of file contents
 */
SlackHookHandler.prototype.fetchFileContent = function(file, token) {
    this._main.incRemoteCallCounter("files.sharedPublicURL");
    return rp({
        method: 'POST',
        form : {
            file: file.id,
            token: token,
        },
        uri: "https://slack.com/api/files.sharedPublicURL",
        json: true
    }).then((response) => {
        if (!response || !response.file || !response.file.permalink_public) {
            log.warn("Could not find sharedPublichURL: " + JSON.stringify(response));
            return undefined;
        }

        var pub_secret = file.permalink_public.match(/https?:\/\/slack-files.com\/[^-]*-[^-]*-(.*)/);
        var public_file_url = file.permalink_public;
        // try to get direct link to image
        if (pub_secret != undefined && pub_secret.length > 0) {
            public_file_url = file.url_private + "?pub_secret=" + pub_secret[1];
        }

        return rp({
            uri: public_file_url,
            resolveWithFullResponse: true,
            encoding: null
        });
    }).then((response) => {
        var content = response.body;
        log.debug("Successfully fetched file " + file.id +
                    " content (" + content.length + " bytes)");
        return content;
    });
}

module.exports = SlackHookHandler;<|MERGE_RESOLUTION|>--- conflicted
+++ resolved
@@ -363,12 +363,6 @@
             if (result === undefined) {
                 return;
             }
-<<<<<<< HEAD
-            iteration++;
-            }).catch((err) => {
-               log.error("Caught error while trying to get users.info" + err);
-            });
-=======
             log.debug(`${user_id} did ${result.length > 0 ? "not" : ""} an entry`);
             if (result.length) {
                 // It's possible not to have a displayname set.
@@ -382,10 +376,9 @@
                 );
             }
         }).catch((err) => {
-            log.error("Caught error " + err);
+            log.error("Caught error while trying to get users.info " + err);
         });
         iteration++;
->>>>>>> bdfe5b2c
     }).then(() => {
         // Notice we can chain it because it's a Promise,
         // this will run after completion of the promiseWhile Promise!
