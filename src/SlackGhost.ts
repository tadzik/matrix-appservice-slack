/*
Copyright 2019 The Matrix.org Foundation C.I.C.

Licensed under the Apache License, Version 2.0 (the "License");
you may not use this file except in compliance with the License.
You may obtain a copy of the License at

    http://www.apache.org/licenses/LICENSE-2.0

Unless required by applicable law or agreed to in writing, software
distributed under the License is distributed on an "AS IS" BASIS,
WITHOUT WARRANTIES OR CONDITIONS OF ANY KIND, either express or implied.
See the License for the specific language governing permissions and
limitations under the License.
*/

import { Logging, Intent } from "matrix-appservice-bridge";
import * as Slackdown from "Slackdown";
import { BridgedRoom } from "./BridgedRoom";
import { ISlackUser } from "./BaseSlackHandler";
import { WebClient } from "@slack/web-api";
import { BotsInfoResponse, UsersInfoResponse } from "./SlackResponses";
import { UserEntry, Datastore } from "./datastore/Models";
import axios from "axios";

const log = Logging.get("SlackGhost");

// How long in milliseconds to cache user info lookups.
const USER_CACHE_TIMEOUT = 10 * 60 * 1000;  // 10 minutes

interface IMatrixReplyEvent {
    sender: string;
    event_id: string;
    content: {
        body: string;
        formatted_body?: string;
    };
}

export class SlackGhost {

    public get aTime() {
        return this.atime;
    }

    public static fromEntry(datastore: Datastore, entry: UserEntry, intent?: Intent) {
        return new SlackGhost(
            datastore,
            entry.slack_id,
            entry.team_id,
            entry.id,
            intent,
            entry.display_name,
            entry.avatar_url,
        );
    }
    private atime?: number;
    private userInfoCache?: ISlackUser;
    private typingInRooms: Set<string> = new Set();
    private userInfoLoading?: Promise<UsersInfoResponse>;
    private updateInProgress = false;
    constructor(
        private datastore: Datastore,
        public readonly slackId: string,
        public readonly teamId: string|undefined,
        public readonly userId: string,
        private _intent?: Intent,
        private displayname?: string,
        private avatarHash?: string) {
        this.slackId = slackId.toUpperCase();
        if (teamId) {
            this.teamId = teamId.toUpperCase();
        }
    }

    public get intent(): Intent {
        if (!this._intent) {
            throw Error('Ghost has not been assigned an intent');
        }
        return this._intent;
    }

    public get displayName(): string|undefined {
        return this.displayname;
    }

    public toEntry(): UserEntry {
        return {
            avatar_url: this.avatarHash!,
            display_name: this.displayName!,
            id: this.userId!,
            slack_id: this.slackId,
            team_id: this.teamId,
        };
    }

    public async update(message: {user_id?: string, user?: string}, room: BridgedRoom) {
        const user = (message.user_id || message.user);
        if (this.updateInProgress) {
            log.debug(`Not updating ${user}: Update in progress.`);
            return;
        }
        log.info(`Updating user information for ${user}`);
        const updateStartTime = Date.now();
        this.updateInProgress = true;
        await Promise.all([
            this.updateDisplayname(message, room).catch((e) => {
                log.error("Failed to update ghost displayname:", e);
            }),
            this.updateAvatar(message, room).catch((e) => {
                log.error("Failed to update ghost avatar:", e);
            }),
        ]);
        log.debug(`Completed update for ${user} in ${Date.now() - updateStartTime}ms`);
        this.updateInProgress = false;
    }

    public async getDisplayname(client: WebClient) {
        const user = await this.lookupUserInfo(client);
        if (user && user.profile) {
            return user.profile.display_name || user.profile.real_name;
        }
    }

    public async updateFromISlackUser(slackUser: ISlackUser) {
        if (!slackUser.profile) {
            return;
        }
        if (!this._intent) {
            throw Error('No intent associated with ghost');
        }
        let changed = false;
        if (slackUser.profile.display_name && this.displayName !== slackUser.profile.display_name) {
            await this._intent.setDisplayName(slackUser.profile.display_name);
            this.displayname = slackUser.profile.display_name;
            changed = true;
        }

        const avatarRes = await this.lookupAvatarUrl(slackUser);
        if (avatarRes && avatarRes.hash && this.avatarHash !== avatarRes.hash) {
            const response = await axios.get<ArrayBuffer>(avatarRes.url, {
                responseType: "arraybuffer",
            });

            const contentUri = await this.uploadContent({
                mimetype: response.headers["content-type"],
                title: avatarRes.hash,
            }, response.data);
            await this._intent.setAvatarUrl(contentUri);
            this.avatarHash = avatarRes.hash;
            changed = true;
        }

        if (!changed) {
            return;
        }

        return this.datastore.upsertUser(this);
    }

    private async updateDisplayname(message: {username?: string, user_name?: string, bot_id?: string, user_id?: string},
        room: BridgedRoom) {
        let displayName = message.username || message.user_name;
        if (!this._intent) {
            throw Error('No intent associated with ghost');
        }

        if (room.SlackClient) { // We can be smarter if we have the bot.
            if (message.bot_id && message.user_id) {
                // In the case of operations on bots, we will have both a bot_id and a user_id.
                // Ignore updating the displayname in this case.
                return;
            } else if (message.bot_id) {
                displayName = await this.getBotName(message.bot_id, room.SlackClient);
            } else if (message.user_id) {
                displayName = await this.getDisplayname(room.SlackClient);
            }
        }

        if (!displayName || this.displayName === displayName) {
            return; // Nothing to do.
        }

        log.debug(`Updating displayname ${this.displayName} > ${displayName}`);

        await this._intent.setDisplayName(displayName);
        this.displayname = displayName;
        return this.datastore.upsertUser(this);
    }

    public async lookupAvatarUrl(clientOrUser: WebClient|ISlackUser) {
        const user = clientOrUser instanceof WebClient ? await this.lookupUserInfo(clientOrUser) : clientOrUser;
        if (!user || !user.profile) { return; }
        const profile = user.profile;

        // Pick the original image if we can, otherwise pick the largest image
        // that is defined
        const url = profile.image_original ||
            profile.image_1024 || profile.image_512 || profile.image_192 ||
            profile.image_72 || profile.image_48;
        if (url) {
            return { url, hash: profile.avatar_hash };
        }
    }

    private async getBotName(botId: string, client: WebClient) {
        const response = (await client.bots.info({ bot: botId})) as BotsInfoResponse;
        if (!response.ok || !response.bot.name) {
            log.error("Failed to get bot name", response.error);
            return;
        }
        return response.bot.name;
    }

    private async getBotAvatarUrl(botId: string, client: WebClient) {
        const response = (await client.bots.info({ bot: botId})) as BotsInfoResponse;
        if (!response.ok) {
            log.error("Failed to get bot name", response.error);
            return;
        }
        const icons = response.bot.icons;
        const icon = icons.image_original || icons.image_1024 || icons.image_512 ||
            icons.image_192 || icons.image_72 || icons.image_48;
        if (!icon) {
            log.error("No suitable icon for bot");
            return;
        }
        return icon;
    }

    private async lookupUserInfo(client: WebClient) {
        if (this.userInfoCache) {
            log.debug("Using cached userInfo for", this.slackId);
            return this.userInfoCache;
        }
        if (this.userInfoLoading) {
            const existingReq = await this.userInfoLoading;
            if (existingReq.user) {
                return existingReq.user;
            }
            return;
        }
        log.debug("Using fresh userInfo for", this.slackId);

        this.userInfoLoading = client.users.info({user: this.slackId}) as Promise<UsersInfoResponse>;
        const response = await this.userInfoLoading!;
        if (!response.user || !response.user.profile) {
            log.error("Failed to get user profile", response);
            return;
        }
        this.userInfoCache = response.user;
        setTimeout(() => this.userInfoCache = undefined, USER_CACHE_TIMEOUT);
        this.userInfoLoading = undefined;
        return response.user!;
    }

    private async updateAvatar(message: {bot_id?: string, user_id?: string}, room: BridgedRoom) {
        if (!room.SlackClient) {
            return;
        }
        if (!this._intent) {
            throw Error('No intent associated with ghost');
        }
        let avatarUrl;
        let hash: string|undefined;
        if (message.bot_id && message.user_id) {
            // In the case of operations on bots, we will have both a bot_id and a user_id.
            // Ignore updating the displayname in this case.
            return;
        } else if (message.bot_id) {
            avatarUrl = await this.getBotAvatarUrl(message.bot_id, room.SlackClient);
            hash = avatarUrl;
        } else if (message.user_id) {
            const res = await this.lookupAvatarUrl(room.SlackClient);
            if (!res) {
                return;
            }
            hash = res.hash;
            avatarUrl = res.url;
        } else {
            return;
        }

        if (this.avatarHash === hash) {
            return;
        }

        const match = hash || avatarUrl.match(/\/([^/]+)$/);
        if (!match || !match[1]) {
            return;
        }

        log.debug(`Updating avatar ${this.avatarHash} > ${hash}`);

        const title = hash || match[1];

        const response = await axios.get<ArrayBuffer>(avatarUrl, {
            responseType: "arraybuffer",
        });

        const contentUri = await this.uploadContent({
            mimetype: response.headers["content-type"],
            title,
        }, response.data);
        await this._intent.setAvatarUrl(contentUri);
        this.avatarHash = hash;
        await this.datastore.upsertUser(this);
    }

    public prepareBody(body: string) {
        // TODO: This is fixing plaintext mentions, but should be refactored.
        // See https://github.com/matrix-org/matrix-appservice-slack/issues/110
        return body.replace(/<https:\/\/matrix\.to\/#\/@.+:.+\|(.+)>/g, "$1");
    }

    public prepareFormattedBody(body: string) {
        return Slackdown.parse(body);
    }

    public async sendText(roomId: string, text: string, slackRoomID: string, slackEventTS: string, extra: Record<string, unknown> = {}) {
        // TODO: Slack's markdown is their own thing that isn't really markdown,
        // but the only parser we have for it is slackdown. However, Matrix expects
        // a variant of markdown that is in the realm of sanity. Currently text
        // will be slack's markdown until we've got a slack -> markdown parser.

        // TODO: This is fixing plaintext mentions, but should be refactored.
        // https://github.com/matrix-org/matrix-appservice-slack/issues/110
        const body = text.replace(/<https:\/\/matrix\.to\/#\/@.+:.+\|(.+)>/g, "$1");
        const content = {
            body,
            format: "org.matrix.custom.html",
            formatted_body: Slackdown.parse(text),
            msgtype: "m.text",
            ...extra,
        };
        return this.sendMessage(roomId, content, slackRoomID, slackEventTS);
    }

<<<<<<< HEAD
    public async sendMessage(roomId: string, msg: Record<string, unknown>, slackRoomId: string, slackEventTs: string) {
        const matrixEvent = await this.intent.sendMessage(roomId, msg);
=======
    public async sendMessage(roomId: string, msg: {}, slackRoomId: string, slackEventTs: string) {
        if (!this._intent) {
            throw Error('No intent associated with ghost');
        }
        const matrixEvent = await this._intent.sendMessage(roomId, msg) as {event_id: string};
>>>>>>> 4fa3b691

        await this.datastore.upsertEvent(
            roomId,
            matrixEvent.event_id,
            slackRoomId,
            slackEventTs,
        );

        return matrixEvent;
    }

    public async sendReaction(roomId: string, eventId: string, key: string,
<<<<<<< HEAD
        slackRoomId: string, slackEventTs: string) {
=======
                              slackRoomId: string, slackEventTs: string) {
        if (!this._intent) {
            throw Error('No intent associated with ghost');
        }
>>>>>>> 4fa3b691
        const content = {
            "m.relates_to": {
                event_id: eventId,
                key,
                rel_type: "m.annotation",
            },
        };

        const matrixEvent = await this._intent.sendEvent(roomId, "m.reaction", content) as {event_id: string};

        // Add this event to the eventStore
        await this.datastore.upsertEvent(roomId, matrixEvent.event_id, slackRoomId, slackEventTs);

        return matrixEvent;
    }

    public async sendWithReply(roomId: string, text: string, slackRoomId: string,
        slackEventTs: string, replyEvent: IMatrixReplyEvent) {
        const fallbackHtml = this.getFallbackHtml(roomId, replyEvent);
        const fallbackText = this.getFallbackText(replyEvent);

        const content = {
            "m.relates_to": {
                "m.in_reply_to": {
                    event_id: replyEvent.event_id,
                },
            },
            "msgtype": "m.text", // for those who just want to send the reply as-is
            "body": `${fallbackText}\n\n${this.prepareBody(text)}`,
            "format": "org.matrix.custom.html",
            "formatted_body": fallbackHtml + this.prepareFormattedBody(text),
        };
        return await this.sendMessage(roomId, content, slackRoomId, slackEventTs);
    }

    public async sendTyping(roomId: string): Promise<void> {
        if (!this._intent) {
            throw Error('No intent associated with ghost');
        }
        // This lasts for 20000 - See http://matrix-org.github.io/matrix-js-sdk/1.2.0/client.js.html#line2031
        this.typingInRooms.add(roomId);
        await this._intent.sendTyping(roomId, true);
    }

    public async updateReadMarker(roomId: string, eventId: string): Promise<void> {
        if (!this._intent) {
            throw Error('No intent associated with ghost');
        }
        await this._intent.sendReadReceipt(roomId, eventId);
    }

    public async cancelTyping(roomId: string): Promise<void> {
        if (!this._intent) {
            throw Error('No intent associated with ghost');
        }
        if (this.typingInRooms.has(roomId)) {
            // We aren't checking for timeouts here, but typing
            // calls aren't expensive if they no-op.
            this.typingInRooms.delete(roomId);
            await this._intent.sendTyping(roomId, false);
        }
    }

    public async uploadContentFromURI(file: {mimetype: string, title: string}, uri: string, slackAccessToken: string)
        : Promise<string> {
        try {
            const response = await axios.get<ArrayBuffer>(uri, {
                headers: {
                    Authorization: `Bearer ${slackAccessToken}`,
                },
                responseType: "arraybuffer",
            });
            if (response.status !== 200) {
                throw Error('Failed to get file');
            }
            return await this.uploadContent(file, response.data);
        } catch (reason) {
            log.error("Failed to upload content:\n", reason);
            throw reason;
        }
    }

    public async uploadContent(file: {mimetype: string, title: string}, buffer: ArrayBuffer): Promise<string> {
        if (!this._intent) {
            throw Error('No intent associated with ghost');
        }
        const contentUri = await this._intent.getClient().uploadContent(buffer, {
            name: file.title,
            type: file.mimetype,
            rawResponse: false,
            onlyContentUri: true,
        });
        log.debug("Media uploaded to " + contentUri);
        return contentUri;
    }

    public bumpATime() {
        this.atime = Date.now() / 1000;
    }

    public getFallbackHtml(roomId: string, replyEvent: IMatrixReplyEvent) {
        const originalBody = (replyEvent.content ? replyEvent.content.body : "") || "";
        let originalHtml = (replyEvent.content ? replyEvent.content.formatted_body : "") || null;
        if (originalHtml === null) {
            originalHtml = originalBody;
        }
        return "<mx-reply><blockquote>"
              + `<a href="https://matrix.to/#/${roomId}/${replyEvent.event_id}">In reply to</a>`
              + `<a href="https://matrix.to/#/${replyEvent.sender}">${replyEvent.sender}</a>`
              + `<br />${originalHtml}`
              + "</blockquote></mx-reply>";
    }

    public getFallbackText(replyEvent: IMatrixReplyEvent) {
        const originalBody = (replyEvent.content ? replyEvent.content.body : "") || "";
        return `> <${replyEvent.sender}> ${originalBody.split("\n").join("\n> ")}`;
    }
}<|MERGE_RESOLUTION|>--- conflicted
+++ resolved
@@ -336,16 +336,11 @@
         return this.sendMessage(roomId, content, slackRoomID, slackEventTS);
     }
 
-<<<<<<< HEAD
-    public async sendMessage(roomId: string, msg: Record<string, unknown>, slackRoomId: string, slackEventTs: string) {
-        const matrixEvent = await this.intent.sendMessage(roomId, msg);
-=======
     public async sendMessage(roomId: string, msg: {}, slackRoomId: string, slackEventTs: string) {
         if (!this._intent) {
             throw Error('No intent associated with ghost');
         }
         const matrixEvent = await this._intent.sendMessage(roomId, msg) as {event_id: string};
->>>>>>> 4fa3b691
 
         await this.datastore.upsertEvent(
             roomId,
@@ -358,14 +353,10 @@
     }
 
     public async sendReaction(roomId: string, eventId: string, key: string,
-<<<<<<< HEAD
         slackRoomId: string, slackEventTs: string) {
-=======
-                              slackRoomId: string, slackEventTs: string) {
-        if (!this._intent) {
-            throw Error('No intent associated with ghost');
-        }
->>>>>>> 4fa3b691
+        if (!this._intent) {
+            throw Error('No intent associated with ghost');
+        }
         const content = {
             "m.relates_to": {
                 event_id: eventId,
