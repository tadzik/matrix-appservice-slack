/*
Copyright 2019 The Matrix.org Foundation C.I.C.

Licensed under the Apache License, Version 2.0 (the "License");
you may not use this file except in compliance with the License.
You may obtain a copy of the License at

    http://www.apache.org/licenses/LICENSE-2.0

Unless required by applicable law or agreed to in writing, software
distributed under the License is distributed on an "AS IS" BASIS,
WITHOUT WARRANTIES OR CONDITIONS OF ANY KIND, either express or implied.
See the License for the specific language governing permissions and
limitations under the License.
*/
// eslint thinks we can combine these two statements, but so far I have been unable to.
import pgInit from "pg-promise";
// eslint-disable-next-line no-duplicate-imports
import { IDatabase, IMain } from "pg-promise";

import { Logging, MatrixUser, ClientEncryptionStore, ClientEncryptionSession } from "matrix-appservice-bridge";
import {
    Datastore,
    EventEntry,
    EventEntryExtra,
    PuppetEntry,
    ReactionEntry,
    RoomEntry,
    RoomType,
    SlackAccount,
    TeamEntry,
    UserEntry,
} from "../Models";
import { BridgedRoom } from "../../BridgedRoom";
import { SlackGhost } from "../../SlackGhost";
import { MatrixUser as BridgeMatrixUser } from "../../MatrixUser";

const pgp: IMain = pgInit({
    // Initialization Options
});

const log = Logging.get("PgDatastore");

<<<<<<< HEAD
export class PgDatastore implements Datastore, ClientEncryptionStore {
    public static readonly LATEST_SCHEMA = 10;
    // tslint:disable-next-line: no-any
=======
export class PgDatastore implements Datastore {
    public static readonly LATEST_SCHEMA = 9;
>>>>>>> 3d0b6f7c
    public readonly postgresDb: IDatabase<any>;

    constructor(connectionString: string) {
        this.postgresDb = pgp(connectionString);
    }

    public async upsertUser(user: SlackGhost): Promise<null> {
        const entry = user.toEntry();
        log.debug(`upsertUser: ${entry.id}`);
        return this.postgresDb.none("INSERT INTO users VALUES(${id}, true, ${this}) ON CONFLICT (userId) DO UPDATE SET json = ${this}", entry);
    }

    public async getUser(id: string): Promise<UserEntry|null> {
        const dbEntry = await this.postgresDb.oneOrNone("SELECT * FROM users WHERE userId = ${id}", { id });
        if (!dbEntry) {
            return null;
        }
        return JSON.parse(dbEntry.json);
    }

    public async getMatrixUser(userId: string): Promise<MatrixUser|null> {
        userId = new MatrixUser(userId).getId(); // Ensure ID correctness
        const userData = await this.getUser(userId);
        return userData !== null ? new MatrixUser(
            userId,
            // UserEntry is a simple interface type, but Typescript is failing to parse that.
            userData as unknown as Record<string, string|undefined>) : null;
    }

    public async getAllUsersForTeam(teamId: string): Promise<UserEntry[]> {
        const users = await this.postgresDb.manyOrNone("SELECT json FROM users WHERE json::json->>'team_id' = ${teamId}", {
            teamId,
        });
        return users.map((dbEntry) => JSON.parse(dbEntry.json) as UserEntry);
    }

    public async storeMatrixUser(user: MatrixUser): Promise<null> {
        log.debug(`storeMatrixUser: ${user.getId()}`);
        return this.postgresDb.none(
            "INSERT INTO users VALUES(${getId}, false, ${serialize}) ON CONFLICT (userId) DO UPDATE SET json = ${serialize}",
            user
        );
    }

    public async insertAccount(userId: string, slackId: string, teamId: string, accessToken: string): Promise<null> {
        log.debug(`insertAccount: ${userId}`);
        return this.postgresDb.none("INSERT INTO linked_accounts VALUES (${userId}, ${slackId}, ${teamId}, ${accessToken}) " +
        "ON CONFLICT ON CONSTRAINT cons_linked_accounts_unique DO UPDATE SET access_token = ${accessToken}", {
            userId, slackId, teamId, accessToken,
        });
    }
    public async getAccountsForMatrixUser(userId: string): Promise<SlackAccount[]> {
        log.debug(`getAccountsForMatrixUser: ${userId}`);
        return this.postgresDb.map<SlackAccount>("SELECT * FROM linked_accounts WHERE user_id = ${userId}", { userId }, a => ({
            matrixId: a.user_id,
            slackId: a.slack_id,
            teamId: a.team_id,
            accessToken: a.access_token,
        }));
    }

    public async getAccountsForTeam(teamId: string): Promise<SlackAccount[]> {
        log.debug(`getAccountsForTeam: ${teamId}`);
        return this.postgresDb.map<SlackAccount>("SELECT * FROM linked_accounts WHERE team_id = ${teamId}", { teamId }, a => ({
            matrixId: a.user_id,
            slackId: a.slack_id,
            teamId: a.team_id,
            accessToken: a.access_token,
        }));
    }

    public async deleteAccount(userId: string, slackId: string): Promise<null> {
        log.info(`deleteAccount: ${userId} ${slackId}`);
        return this.postgresDb.none("DELETE FROM linked_accounts WHERE slack_id = ${slackId} AND user_id = ${userId}", { userId, slackId });
    }

    public async upsertEvent(
        roomIdOrEntry: string | EventEntry,
        eventId?: string,
        channelId?: string,
        ts?: string,
        extras?: EventEntryExtra
    ): Promise<null> {
        let entry: EventEntry = roomIdOrEntry as EventEntry;
        if (typeof(roomIdOrEntry) === "string") {
            entry = {
                roomId: roomIdOrEntry as string,
                eventId: eventId!,
                slackChannelId: channelId!,
                slackTs: ts!,
                _extras: extras || {},
            };
        }
        log.debug(`upsertEvent: ${entry.roomId} ${entry.eventId} ${entry.slackChannelId} ${entry.slackTs}`);
        return this.postgresDb.none("INSERT INTO events VALUES(${roomId}, ${eventId}, ${slackChannelId}, ${slackTs}, ${jsonExtras}) " +
                           "ON CONFLICT ON CONSTRAINT cons_events_unique DO UPDATE SET extras = ${jsonExtras}", {
            ...entry,
            jsonExtras: JSON.stringify(entry._extras),
        });
    }

    public async getEventByMatrixId(roomId: string, eventId: string): Promise<EventEntry|null> {
        return this.postgresDb.oneOrNone(
            "SELECT * FROM events WHERE roomId = ${roomId} AND eventId = ${eventId}",
            { roomId, eventId }, e => e && {
                roomId,
                eventId,
                slackChannelId: e.slackchannel,
                slackTs: e.slackts,
                _extras: JSON.parse(e.extras),
            });
    }

    public async getEventBySlackId(slackChannel: string, slackTs: string): Promise<EventEntry|null> {
        return this.postgresDb.oneOrNone(
            "SELECT * FROM events WHERE slackChannel = ${slackChannel} AND slackTs = ${slackTs}",
            { slackChannel, slackTs }, e => e && {
                roomId: e.roomid,
                eventId: e.eventid,
                slackChannelId: slackChannel,
                slackTs,
                _extras: JSON.parse(e.extras),
            });
    }

    public async deleteEventByMatrixId(roomId: string, eventId: string): Promise<null> {
        log.info(`deleteEventByMatrixId: ${roomId} ${eventId}`);
        return this.postgresDb.none(
            "DELETE FROM events WHERE roomId = ${roomId} AND eventId = ${eventId}",
            { roomId, eventId },
        );
    }

    public async upsertReaction(entry: ReactionEntry): Promise<null> {
        log.debug(
            `upsertReaction: ${entry.roomId} ${entry.eventId} ` +
            `${entry.slackChannelId} ${entry.slackMessageTs} ${entry.slackUserId} ${entry.reaction}`
        );
        return this.postgresDb.none(
            "INSERT INTO reactions(room_id, event_id, slack_channel_id, slack_message_ts, slack_user_id, reaction) " +
            "VALUES(${roomId}, ${eventId}, ${slackChannelId}, ${slackMessageTs}, ${slackUserId}, ${reaction})" +
            "ON CONFLICT DO NOTHING",
            entry
        );
    }

    public async getReactionByMatrixId(roomId: string, eventId: string): Promise<ReactionEntry|null> {
        return this.postgresDb.oneOrNone(
            "SELECT slack_channel_id, slack_message_ts, slack_user_id, reaction " +
            "FROM reactions WHERE room_id = ${roomId} AND event_id = ${eventId}",
            { roomId, eventId },
            response => response && {
                roomId,
                eventId,
                slackChannelId: response.slack_channel_id,
                slackMessageTs: response.slack_message_ts,
                slackUserId: response.slack_user_id,
                reaction: response.reaction,
            }
        );
    }

    public async getReactionBySlackId(channelId: string, messageTs: string, userId: string, reaction: string): Promise<ReactionEntry|null> {
        return this.postgresDb.oneOrNone(
            "SELECT * FROM reactions " +
            "WHERE slack_channel_id = ${channelId} AND slack_message_ts = ${messageTs} AND slack_user_id = ${userId} AND reaction = ${reaction}",
            { channelId, messageTs, userId, reaction },
            response => response && {
                roomId: response.room_id,
                eventId: response.event_id,
                slackChannelId: channelId,
                slackMessageTs: messageTs,
                slackUserId: userId,
                reaction,
            }
        );
    }

    public async deleteReactionByMatrixId(roomId: string, eventId: string): Promise<null> {
        log.info(`deleteReactionByMatrixId: ${roomId} ${eventId}`);
        return this.postgresDb.none(
            "DELETE FROM reactions WHERE room_id = ${roomId} AND event_id = ${eventId}",
            { roomId, eventId },
        );
    }

    public async deleteReactionBySlackId(channelId: string, messageTs: string, userId: string, reaction: string): Promise<null> {
        log.info(`deleteReactionBySlackId: ${channelId} ${messageTs} ${userId} ${reaction}`);
        return this.postgresDb.none(
            "DELETE FROM reactions " +
            "WHERE slack_channel_id = ${channelId} AND slack_message_ts = ${messageTs} AND slack_user_id = ${userId} AND reaction = ${reaction}",
            { channelId, messageTs, userId, reaction },
        );
    }

    public async ensureSchema(): Promise<void> {
        let currentVersion = await this.getSchemaVersion();
        while (currentVersion < PgDatastore.LATEST_SCHEMA) {
            log.info(`Updating schema to v${currentVersion + 1}`);
            // eslint-disable-next-line @typescript-eslint/no-var-requires
            const runSchema = require(`./schema/v${currentVersion + 1}`).runSchema;
            try {
                await runSchema(this.postgresDb);
                currentVersion++;
                await this.updateSchemaVersion(currentVersion);
            } catch (ex) {
                log.warn(`Failed to run schema v${currentVersion + 1}:`, ex);
                throw Error("Failed to update database schema");
            }
        }
        log.info(`Database schema is at version v${currentVersion}`);
    }

    public async upsertRoom(room: BridgedRoom): Promise<null> {
        const entry = room.toEntry();
        log.debug(`upsertRoom: ${entry.id}`);
        return this.postgresDb.none(
            "INSERT INTO rooms VALUES(${id}, ${roomid}, ${remoteid}, ${json}) ON CONFLICT (id) DO UPDATE SET json = ${json}",
            {
                id: entry.id,
                roomid: entry.matrix_id,
                remoteid: entry.remote_id,
                json: JSON.stringify(entry.remote),
            }
        );
    }

    public async deleteRoom(id: string): Promise<null> {
        log.debug(`deleteRoom: ${id}`);
        return this.postgresDb.none("DELETE FROM rooms WHERE id = ${id}", { id });
    }

    public async getAllRooms(): Promise<RoomEntry[]> {
        const entries = await this.postgresDb.manyOrNone("SELECT * FROM rooms");
        return entries.map((r) => {
            const remote = JSON.parse(r.json);
            return {
                id: r.id,
                matrix_id: r.roomid,
                remote,
                remote_id: r.remoteid,
            } as RoomEntry;
        });
    }

    public async upsertTeam(entry: TeamEntry): Promise<null> {
        log.debug(`upsertTeam: ${entry.id} ${entry.name}`);
        const props = {
            id: entry.id,
            name: entry.name,
            token: entry.bot_token,
            bot_id: entry.bot_id,
            domain: entry.domain,
            scopes: entry.scopes,
            status: entry.status,
            user_id: entry.user_id,
        };
        const statement = PgDatastore.BuildUpsertStatement("teams", ["id"], [props]);
        return this.postgresDb.none(statement, props);
    }

    private static teamEntryForRow(doc: any) {
        return {
            id: doc.id,
            name: doc.name,
            bot_token: doc.token,
            user_id: doc.user_id,
            bot_id: doc.bot_id,
            domain: doc.domain,
            scopes: doc.scopes,
            status: doc.status,
        } as TeamEntry;
    }

    public async getTeam(teamId: string): Promise<TeamEntry|null> {
        const doc = await this.postgresDb.oneOrNone("SELECT * FROM teams WHERE id = ${teamId}", { teamId });
        return doc === null ? null : PgDatastore.teamEntryForRow(doc);
    }

    public async deleteTeam(teamId: string): Promise<null> {
        return this.postgresDb.none("DELETE FROM teams WHERE id = ${teamId}", { teamId });
    }

    public async getAllTeams(): Promise<TeamEntry[]> {
        return (await this.postgresDb.manyOrNone("SELECT * FROM teams")).map(PgDatastore.teamEntryForRow);
    }

    public async setPuppetToken(teamId: string, slackUser: string, matrixId: string, token: string): Promise<null> {
        return this.postgresDb.none(
            "INSERT INTO puppets VALUES (${slackUser}, ${teamId}, ${matrixId}, ${token})" +
            "ON CONFLICT ON CONSTRAINT cons_puppets_uniq DO UPDATE SET token = ${token}",
            {
                teamId,
                slackUser,
                matrixId,
                token,
            }
        );
    }

    public async removePuppetTokenByMatrixId(teamId: string, matrixId: string): Promise<null> {
        return this.postgresDb.none("DELETE FROM puppets WHERE slackteam = ${teamId} " +
                                                    "AND matrixuser = ${matrixId}", { teamId, matrixId });
    }

    public async getPuppetTokenBySlackId(teamId: string, slackId: string): Promise<string|null> {
        const res = await this.postgresDb.oneOrNone("SELECT token FROM puppets WHERE slackteam = ${teamId} " +
                                                    "AND slackuser = ${slackId}", { teamId, slackId });
        return res ? res.token : null;
    }

    public async getPuppetMatrixUserBySlackId(teamId: string, slackId: string): Promise<string|null> {
        const res = await this.postgresDb.oneOrNone("SELECT matrixuser FROM puppets WHERE slackteam = ${teamId} " +
                                                    "AND slackuser = ${slackId}", { teamId, slackId });
        return res ? res.matrixuser : null;
    }

    public async getPuppetTokenByMatrixId(teamId: string, matrixId: string): Promise<string> {
        const res = await this.postgresDb.oneOrNone(
            "SELECT token FROM puppets WHERE slackteam = ${teamId} AND matrixuser = ${matrixId}",
            { teamId, matrixId },
        );
        return res ? res.token : null;
    }

    public async getPuppetsByMatrixId(userId: string): Promise<PuppetEntry[]> {
        return (await this.postgresDb.manyOrNone(
            "SELECT * FROM puppets WHERE matrixuser = ${userId}",
            { userId },
        )).map((u) => ({
            matrixId: u.matrixuser,
            teamId: u.slackteam,
            slackId: u.slackuser,
            token: u.token,
        }));
    }

    public async getPuppetedUsers(): Promise<PuppetEntry[]> {
        return (await this.postgresDb.manyOrNone(
            "SELECT * FROM puppets")
        ).map((u) => ({
            matrixId: u.matrixuser,
            teamId: u.slackteam,
            slackId: u.slackuser,
            token: u.token,
        }));
    }

    public async getUserAdminRoom(userid: string): Promise<string> {
        const res = await this.postgresDb.oneOrNone("SELECT roomid FROM user_admin_rooms WHERE matrixuser = ${userid}", {
            userid,
        });
        return res ? res.roomid : null;
    }

    public async getUserForAdminRoom(roomId: string): Promise<string|null> {
        const res = await this.postgresDb.oneOrNone("SELECT matrixuser FROM user_admin_rooms WHERE roomid = ${roomId}", {
            roomId,
        });
        return res ? res.matrixuser : null;
    }

    public async setUserAdminRoom(matrixuser: string, roomid: string): Promise<null> {
        const statement = PgDatastore.BuildUpsertStatement("user_admin_rooms", ["matrixuser"], [{matrixuser, roomid}]);
        return this.postgresDb.none(statement, {matrixuser, roomid});
    }

    public async upsertActivityMetrics(user: BridgeMatrixUser | SlackGhost, room: BridgedRoom, date?: Date): Promise<null> {
        date = date || new Date();
        const userId = (user instanceof SlackGhost) ? user.toEntry().id : user.userId;

        return this.postgresDb.none(
            "INSERT INTO metrics_activities (user_id, room_id, date) " +
            "VALUES(${userId}, ${roomId}, ${date}) " +
            "ON CONFLICT ON CONSTRAINT cons_activities_unique DO NOTHING", {
                date: `${date.getFullYear()}-${date.getMonth()}-${date.getDate()}`,
                roomId: room.toEntry().id,
                userId,
            });
    }

    public async getActiveRoomsPerTeam(activityThreshholdInDays = 2, historyLengthInDays = 30): Promise<Map<string, Map<RoomType, number>>> {
        const roomsByTeamAndType: Map<string, Map<RoomType, number>> = new Map();
        (await this.postgresDb.manyOrNone(
            "SELECT room_id, rooms.json::json->>'slack_team_id' AS team_id, rooms.json::json->>'slack_type' AS slack_type " +
            "FROM metrics_activities " +
            "LEFT JOIN rooms ON metrics_activities.room_id = rooms.id " +
            "WHERE date_part('days', age(date)) < ${historyLengthInDays} " +
            "GROUP BY room_id, team_id, room_id, slack_type " +
            "HAVING COUNT(DISTINCT date) >= ${activityThreshholdInDays}",
            { activityThreshholdInDays, historyLengthInDays },
        )).forEach((activeRoom) => {
            activeRoom.team_id = activeRoom.team_id || "noteam";
            if (!roomsByTeamAndType.has(activeRoom.team_id)) {
                roomsByTeamAndType.set(activeRoom.team_id, new Map());
            }
            const teamData = roomsByTeamAndType.get(activeRoom.team_id)!;
            // We found a new active room for this team and room type -> Increment counter!
            teamData.set(activeRoom.slack_type, (teamData.get(activeRoom.slack_type) || 0) + 1);
        });
        return roomsByTeamAndType;
    }

    public async getActiveUsersPerTeam(activityThreshholdInDays = 2, historyLengthInDays = 30): Promise<Map<string, Map<boolean, number>>> {
        const usersByTeamAndRemote: Map<string, Map<boolean, number>> = new Map();
        (await this.postgresDb.manyOrNone(
            "SELECT user_id, users.json::json->>'team_id' AS team_id, users.isremote AS remote " +
            "FROM metrics_activities " +
            "LEFT JOIN users ON metrics_activities.user_id = users.userid " +
            "WHERE date_part('days', age(date)) < ${historyLengthInDays} " +
            "GROUP BY user_id, team_id, remote " +
            "HAVING COUNT(DISTINCT date) >= ${activityThreshholdInDays}",
            { activityThreshholdInDays, historyLengthInDays },
        )).forEach((activeUser) => {
            activeUser.team_id = activeUser.team_id || "noteam";
            // The lack of a user being in the users table means they aren't a slack user (= not remote).
            activeUser.remote = activeUser.remote || false;
            if (!usersByTeamAndRemote.has(activeUser.team_id)) {
                usersByTeamAndRemote.set(activeUser.team_id, new Map());
            }
            const teamData = usersByTeamAndRemote.get(activeUser.team_id)!;
            // We found a new active user for this team and remote state -> Increment counter!
            teamData.set(activeUser.remote, (teamData.get(activeUser.remote) || 0) + 1);
        });
        return usersByTeamAndRemote;
    }

    public async getStoredSession(userId: string): Promise<ClientEncryptionSession|null> {
        log.debug(`getStoredSession: ${userId}`);
        const result = await this.postgresDb.oneOrNone(
            "SELECT device_id, access_token FROM encryption_sessions WHERE user_id = ${userId}",
            {userId}
        );
        if (!result) {
            return null;
        }
        return {
            userId,
            accessToken: result.access_token,
            deviceId: result.device_id,
        };
    }

    public async setStoredSession(session: ClientEncryptionSession) {
        const params = {
            user_id: session.userId,
            access_token: session.accessToken,
            device_id: session.deviceId,
        };
        const statement = PgDatastore.BuildUpsertStatement("encryption_sessions", ["user_id"], [params]);
        await this.postgresDb.none(statement, params);
    }

    public async getRoomCount(): Promise<number> {
        return Number.parseInt((await this.postgresDb.one("SELECT COUNT(*) FROM rooms")).count, 10);
    }

    private async updateSchemaVersion(version: number) {
        log.debug(`updateSchemaVersion: ${version}`);
        await this.postgresDb.none("UPDATE schema SET version = ${version}", {version});
    }

    private async getSchemaVersion(): Promise<number> {
        try {
            const { version } = await this.postgresDb.one("SELECT version FROM SCHEMA");
            return version;
        } catch (ex) {
            if (ex.code === "42P01") { // undefined_table
                log.warn("Schema table could not be found");
                return 0;
            }
            log.error("Failed to get schema version:", ex);
        }
        throw Error("Couldn't fetch schema version");
    }

    private static BuildUpsertStatement(table: string, conflictKeys: string[], values: {[key: string]: unknown}[]) {
        const cs = new pgp.helpers.ColumnSet(values[0], {table});
        return `${pgp.helpers.insert(values, cs)} ON CONFLICT(${conflictKeys.join()}) DO UPDATE SET ` +
            cs.assignColumns({from: 'EXCLUDED', skip: conflictKeys});
    }
}<|MERGE_RESOLUTION|>--- conflicted
+++ resolved
@@ -41,14 +41,8 @@
 
 const log = Logging.get("PgDatastore");
 
-<<<<<<< HEAD
 export class PgDatastore implements Datastore, ClientEncryptionStore {
     public static readonly LATEST_SCHEMA = 10;
-    // tslint:disable-next-line: no-any
-=======
-export class PgDatastore implements Datastore {
-    public static readonly LATEST_SCHEMA = 9;
->>>>>>> 3d0b6f7c
     public readonly postgresDb: IDatabase<any>;
 
     constructor(connectionString: string) {
