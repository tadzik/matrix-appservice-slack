/*
Copyright 2019 The Matrix.org Foundation C.I.C.

Licensed under the Apache License, Version 2.0 (the "License");
you may not use this file except in compliance with the License.
You may obtain a copy of the License at

    http://www.apache.org/licenses/LICENSE-2.0

Unless required by applicable law or agreed to in writing, software
distributed under the License is distributed on an "AS IS" BASIS,
WITHOUT WARRANTIES OR CONDITIONS OF ANY KIND, either express or implied.
See the License for the specific language governing permissions and
limitations under the License.
*/
import { BridgedRoom } from "../BridgedRoom";
import { SlackGhost } from "../SlackGhost";
import {
    MatrixUser,
    EventStore, RoomStore, UserStore,
    StoredEvent } from "matrix-appservice-bridge";
import { Datastore, UserEntry, RoomEntry, TeamEntry, EventEntry, EventEntryExtra, PuppetEntry } from "./Models";
import * as NedbDb from "nedb";

export class NedbDatastore implements Datastore {
    constructor(
        private readonly userStore: UserStore,
        private readonly roomStore: RoomStore,
        private readonly eventStore: EventStore,
        private readonly teamStore: NedbDb) {
    }

    public async upsertUser(user: SlackGhost) {
        const entry = user.toEntry();
        return this.userStore.upsert({id: entry.id}, entry);
    }

    public async getUser(id: string): Promise<UserEntry|null> {
        const users = await this.userStore.select({id});
        if (!users || users.length === 0) {
            return null;
        }
        // We do not use the _id for anything.
        delete users[0]._id;
        return users[0];
    }

    public async getAllUsers(matrixUsers: boolean): Promise<UserEntry[]> {
        return (await this.userStore.select({})).map((u) => {
            delete u._id;
            return u;
        }).filter((u) => {
            if (matrixUsers) {
                return u.type === "matrix";
            }
            return u.type !== "matrix";
        });
    }

    public async getMatrixUser(userId: string): Promise<MatrixUser|null> {
        return (await this.userStore.getMatrixUser(userId)) || null;
    }

    public async storeMatrixUser(user: MatrixUser): Promise<void> {
        return this.userStore.setMatrixUser(user);
    }

    public async upsertRoom(room: BridgedRoom) {
        const entry = room.toEntry();
        return this.roomStore.upsert({id: entry.id}, entry);
    }

    public async deleteRoom(id: string) {
        return this.roomStore.delete({id});
    }

    public async getAllRooms(): Promise<RoomEntry[]> {
        return (await this.roomStore.select({
            matrix_id: {$exists: true},
        })).filter((entry) => {
            delete entry._id;
            // These might be links for legacy-style BridgedRooms, or new-style rooms
            // Only way to tell is via the form of the id
            return entry.id.match(/^INTEG-(.*)$/);
        });
    }

    public async upsertEvent(roomIdOrEntry: string|EventEntry,
                             eventId?: string, channelId?: string, ts?: string, extras?: EventEntryExtra): Promise<void> {
        let storeEv: StoredEvent;
        if (typeof(roomIdOrEntry) === "string") {
            storeEv = new StoredEvent(
                roomIdOrEntry,
                eventId,
                channelId,
                ts,
                extras,
            );
        } else {
            const entry = roomIdOrEntry as EventEntry;
            storeEv = new StoredEvent(
                entry.roomId,
                entry.eventId,
                entry.slackChannelId,
                entry.slackTs,
                entry._extras,
            );
        }
        await this.eventStore.upsertEvent(storeEv);
    }

    private storedEventToEventEntry(storedEvent: StoredEvent): EventEntry {
        return {
            eventId: storedEvent.eventId,
            roomId: storedEvent.roomId,
            slackChannelId: storedEvent.remoteRoomId,
            slackTs: storedEvent.remoteEventId,
            _extras: storedEvent._extras,
        };
    }

    public async getEventByMatrixId(roomId: string, eventId: string): Promise<EventEntry|null> {
        const storedEvent = await this.eventStore.getEntryByMatrixId(roomId, eventId);
        if (!storedEvent) {
            return null;
        }
        return this.storedEventToEventEntry(storedEvent);
    }

    public async getEventBySlackId(channelId: string, ts: string): Promise<EventEntry|null> {
        const storedEvent = await this.eventStore.getEntryByRemoteId(channelId, ts);
        if (!storedEvent) {
            return null;
        }
        return this.storedEventToEventEntry(storedEvent);
    }

    public async getAllEvents(): Promise<EventEntry[]> {
        return (await this.eventStore.select({})).map((doc) => {
            return {
                eventId: doc.matrix.eventId,
                roomId: doc.matrix.roomId,
                slackChannelId: doc.remote.roomId,
                slackTs: doc.remote.eventId,
                _extras: doc.extras,
            };
        });
    }

    public async upsertTeam(teamId: string, botToken: string, teamName: string, userId: string) {
        return this.teamStore.update({team_id: teamId}, {
            bot_token: botToken,
            team_id: teamId,
            team_name: teamName,
            user_id: userId,
        } as TeamEntry, {upsert: true});
    }

    public async getTeam(teamId: string): Promise<TeamEntry> {
        return new Promise((resolve, reject) => {
            // These are technically schemaless
            // tslint:disable-next-line: no-any
            this.teamStore.findOne({team_id: teamId}, (err: Error|null, doc: any) => {
                if (err) {
                    reject(err);
                    return;
                }
                // We don't use this.
                delete doc._id;
                resolve(doc as TeamEntry);
            });
        });
    }

<<<<<<< HEAD
    public async setPuppetToken(): Promise<void> {
        // Puppeting not supported by NeDB - noop
        return;
    }

    public async removePuppetTokenByMatrixId() {
        return;
    }

    public async getPuppetTokenBySlackId(): Promise<string|null> {
        return null;
    }

    public async getPuppetTokenByMatrixId(): Promise<string|null> {
        return null;
    }

    public async getPuppetsByMatrixId(): Promise<PuppetEntry[]> {
        return [];
    }

    public async getPuppetedUsers(): Promise<[]> {
        return [];
=======
    public async getAllTeams(): Promise<TeamEntry[]> {
        return new Promise((resolve, reject) => {
            // These are technically schemaless
            // tslint:disable-next-line: no-any
            this.teamStore.find({}, (err: Error|null, docs: any[]) => {
                if (err) {
                    reject(err);
                    return;
                }
                resolve(docs.map((doc) => {
                    // We don't use this.
                    delete doc._id;
                    return doc as TeamEntry;
                }));
            });
        });
>>>>>>> 3a67ab3a
    }
}<|MERGE_RESOLUTION|>--- conflicted
+++ resolved
@@ -172,31 +172,6 @@
         });
     }
 
-<<<<<<< HEAD
-    public async setPuppetToken(): Promise<void> {
-        // Puppeting not supported by NeDB - noop
-        return;
-    }
-
-    public async removePuppetTokenByMatrixId() {
-        return;
-    }
-
-    public async getPuppetTokenBySlackId(): Promise<string|null> {
-        return null;
-    }
-
-    public async getPuppetTokenByMatrixId(): Promise<string|null> {
-        return null;
-    }
-
-    public async getPuppetsByMatrixId(): Promise<PuppetEntry[]> {
-        return [];
-    }
-
-    public async getPuppetedUsers(): Promise<[]> {
-        return [];
-=======
     public async getAllTeams(): Promise<TeamEntry[]> {
         return new Promise((resolve, reject) => {
             // These are technically schemaless
@@ -213,6 +188,30 @@
                 }));
             });
         });
->>>>>>> 3a67ab3a
+    }
+
+    public async setPuppetToken(): Promise<void> {
+        // Puppeting not supported by NeDB - noop
+        return;
+    }
+
+    public async removePuppetTokenByMatrixId() {
+        return;
+    }
+
+    public async getPuppetTokenBySlackId(): Promise<string|null> {
+        return null;
+    }
+
+    public async getPuppetTokenByMatrixId(): Promise<string|null> {
+        return null;
+    }
+
+    public async getPuppetsByMatrixId(): Promise<PuppetEntry[]> {
+        return [];
+    }
+
+    public async getPuppetedUsers(): Promise<[]> {
+        return [];
     }
 }