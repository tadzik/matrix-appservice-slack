/*
Copyright 2019 The Matrix.org Foundation C.I.C.

Licensed under the Apache License, Version 2.0 (the "License");
you may not use this file except in compliance with the License.
You may obtain a copy of the License at

    http://www.apache.org/licenses/LICENSE-2.0

Unless required by applicable law or agreed to in writing, software
distributed under the License is distributed on an "AS IS" BASIS,
WITHOUT WARRANTIES OR CONDITIONS OF ANY KIND, either express or implied.
See the License for the specific language governing permissions and
limitations under the License.
*/

import * as querystring from "querystring";
import { v4 as uuid } from "uuid";
import { Logging } from "matrix-appservice-bridge";
import { Main } from "./Main";
import { INTERNAL_ID_LEN } from "./BaseSlackHandler";
import { WebClient } from "@slack/web-api";
import { OAuthAccessResponse } from "./SlackResponses";
import { Template, compile } from "nunjucks";
import { promises as fs } from "fs";
import * as path from "path";

const log = Logging.get("OAuth2");

// The full set of OAuth2 scopes we currently require for all functionality
const REQUIRED_SCOPES = [
    "team:read",
    "users:read",
    "channels:history",
    "channels:read",
    "files:write:user",
    "chat:write:bot",
    "users:read",
    "bot",
];

const PUPPET_SCOPES = [ // See https://stackoverflow.com/a/28234443
    "client",
];

export class OAuth2 {
    private readonly main: Main;
    private readonly userTokensWaiting: Map<string, string>;
    private readonly clientId: string;
    private readonly clientSecret: string;
    private readonly redirectPrefix: string;
    private readonly client: WebClient;
    private readonly templateFile: string;
    private oauthTemplate!: Template;

    constructor(opts: {main: Main, client_id: string, client_secret: string, redirect_prefix: string, template_file: string}) {
        this.main = opts.main;
        this.userTokensWaiting = new Map(); // token -> userId
        this.clientId = opts.client_id;
        this.clientSecret = opts.client_secret;
        this.redirectPrefix = opts.redirect_prefix;
        this.client = new WebClient();
        this.templateFile = opts.template_file;
        // Precompile oauth templates
    }

    public async compileTemplates(): Promise<void> {
        this.oauthTemplate = compile(await fs.readFile(path.resolve(this.templateFile), "utf-8"));
    }

    public makeAuthorizeURL(token: string, state: string, isPuppeting = false): string {
        const redirectUri = this.makeRedirectURL(token);
        const scopes = isPuppeting ? PUPPET_SCOPES : REQUIRED_SCOPES;

        const qs = querystring.stringify({
            client_id: this.clientId,
            redirect_uri: redirectUri,
            scope: scopes.join(","),
            state,
        });

        return "https://slack.com/oauth/authorize?" + qs;
    }

    public async exchangeCodeForToken(code: string, token: string)
        : Promise<{ response: OAuthAccessResponse, access_scopes: string[]} > {
        const redirectUri = this.makeRedirectURL(token);
        this.main.incRemoteCallCounter("oauth.access");
        const response = (await this.client.oauth.access({
            client_id: this.clientId,
            client_secret: this.clientSecret,
            code,
            redirect_uri: redirectUri,
        })) as OAuthAccessResponse;
        if (response.ok) {
            return {
                response,
                access_scopes: response.scope.split(/,/),
            };
        }
        log.error("oauth.access failed: ", response);
        throw Error(`OAuth2 process failed: '${response.error}'`);
    }

    // Authenticating users is a bit tricky:
    // Scalar calls getPreauthToken(userId) to get a token (to map the token to the user)
    // Scalar provides that token to slack.
    // Slack send that token to us.
    // We store the user token in the user's

    public getPreauthToken(userId: string): string {
        // NOTE: We use 32 because we need to use it into SlackEventHandler which
        // expects inbound roomIds to be 32 chars.
        const token = uuid().substr(0, INTERNAL_ID_LEN);
        this.userTokensWaiting.set(token, userId);
        return token;
    }

    public getUserIdForPreauthToken(token: string, pop = true): string|null {
        const v =  this.userTokensWaiting.get(token);
        if (v && pop) {
            this.userTokensWaiting.delete(token);
        }
        return v || null;
    }

<<<<<<< HEAD
    public getHTMLForResult(success: boolean, code: number, userId: string|null, reason?: "error"|"limit-reached"|"token-not-known"): string {
=======
    public getHTMLForResult(
        success: boolean,
        code: number,
        userId: string|null,
        reason?: "error"|"limit-reached"|"token-not-known"
    ): string {
>>>>>>> 49b72926
        return this.oauthTemplate.render({
            success,
            userId,
            reason,
            code,
        });
    }

    private makeRedirectURL(token: string): string {
        return `${this.redirectPrefix.replace(/\/+$/, "")}/${token}/authorize`;
    }
}<|MERGE_RESOLUTION|>--- conflicted
+++ resolved
@@ -124,16 +124,13 @@
         return v || null;
     }
 
-<<<<<<< HEAD
-    public getHTMLForResult(success: boolean, code: number, userId: string|null, reason?: "error"|"limit-reached"|"token-not-known"): string {
-=======
+
     public getHTMLForResult(
         success: boolean,
         code: number,
         userId: string|null,
         reason?: "error"|"limit-reached"|"token-not-known"
     ): string {
->>>>>>> 49b72926
         return this.oauthTemplate.render({
             success,
             userId,
