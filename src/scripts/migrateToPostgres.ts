/*
Copyright 2019 The Matrix.org Foundation C.I.C.

Licensed under the Apache License, Version 2.0 (the "License");
you may not use this file except in compliance with the License.
You may obtain a copy of the License at

    http://www.apache.org/licenses/LICENSE-2.0

Unless required by applicable law or agreed to in writing, software
distributed under the License is distributed on an "AS IS" BASIS,
WITHOUT WARRANTIES OR CONDITIONS OF ANY KIND, either express or implied.
See the License for the specific language governing permissions and
limitations under the License.
*/

/**
 * This script will allow you to migrate your NeDB database
 * to a postgres one.
 */

import { Logging, MatrixUser, UserBridgeStore, RoomBridgeStore, EventBridgeStore } from "matrix-appservice-bridge";
import NeDB from "nedb";
import * as path from "path";
import { promisify } from "util";
import { NedbDatastore } from "../datastore/NedbDatastore";
import { PgDatastore } from "../datastore/postgres/PgDatastore";
import { BridgedRoom } from "../BridgedRoom";
import { SlackGhost } from "../SlackGhost";
import { Datastore } from "../datastore/Models";
import { SlackClientFactory } from "../SlackClientFactory";

Logging.configure({ console: "info" });
const log = Logging.get("script");

const POSTGRES_URL = process.argv[2];
const NEDB_DIRECTORY = process.argv[3] || "";
const USER_PREFIX = process.argv[4] || "slack_";

const main = async () => {
    if (!POSTGRES_URL) {
        log.error("You must specify the postgres url (ex: postgresql://user:pass@host/database");
        throw Error("");
    }
    const pgres = new PgDatastore(POSTGRES_URL);
    await pgres.ensureSchema();

    const config = {
        autoload: false,
    };

    const teamStore = new NeDB({ filename: path.join(NEDB_DIRECTORY, "teams.db"), ...config});
    const roomStore = new NeDB({ filename: path.join(NEDB_DIRECTORY, "room-store.db"), ...config});
    const userStore = new NeDB({ filename: path.join(NEDB_DIRECTORY, "user-store.db"), ...config});
    const eventStore = new NeDB({ filename: path.join(NEDB_DIRECTORY, "event-store.db"), ...config});

    try {
        await promisify(teamStore.loadDatabase).bind(teamStore)();
        await promisify(roomStore.loadDatabase).bind(roomStore)();
        await promisify(userStore.loadDatabase).bind(userStore)();
        await promisify(eventStore.loadDatabase).bind(eventStore)();
    } catch (ex) {
        log.error("Couldn't load datastores");
        log.error("Ensure you have given the correct path to the database.");
        throw ex;
    }

    const nedb = new NedbDatastore(
        new UserBridgeStore(userStore),
        new RoomBridgeStore(roomStore),
        new EventBridgeStore(eventStore),
        teamStore,
    );
    try {
        const startedAt = Date.now();
        await migrateFromNedb(nedb, pgres);
        log.info(`Completed migration in ${Math.round(Date.now() - startedAt)}ms`);
    } catch (ex) {
        log.error("An error occured while migrating databases:");
        log.error(ex);
        log.error("Your existing databases have not been modified, but you may need to drop the postgres table and start over");
    }
};

<<<<<<< HEAD
export const migrateFromNedb = async (nedb: NedbDatastore, targetDs: Datastore): Promise<void> => {
=======
export const migrateFromNedb = async(nedb: NedbDatastore, targetDs: Datastore): Promise<void> => {
>>>>>>> 7cc287da
    const allRooms = await nedb.getAllRooms();
    const allEvents = await nedb.getAllEvents();
    // the format has changed quite a bit.
    const allTeams = (await nedb.getAllTeams()) as any[];
    const allSlackUsers = await nedb.getAllUsers(false);
    const allMatrixUsers = await nedb.getAllUsers(true);

    const slackClientFactory = new SlackClientFactory(targetDs);

    log.info(`Migrating ${allRooms.length} rooms`);
    log.info(`Migrating ${allTeams.length} teams`);
    log.info(`Migrating ${allEvents.length} events`);
    log.info(`Migrating ${allSlackUsers.length} slack users`);
    log.info(`Migrating ${allMatrixUsers.length} matrix users`);

    const teamTokenMap: Map<string, string> = new Map(); // token -> teamId.

    const preTeamMigrations = async() => Promise.all(allRooms.map(async (room) => {
        // This is an old format remote
        const remote = (room.remote as any);
        const at = remote.slack_bot_token || remote.access_token;
        if (!at) {
            return;
        }
        try {
            const teamId = await slackClientFactory.upsertTeamByToken(at);
            log.info("Got team from token:", teamId);
            teamTokenMap.set(at, teamId);
        } catch (ex) {
            log.warn("Failed to get team token for slack token:", ex);
        }
    }));

    const teamMigrations = async() => Promise.all(allTeams.map(async (team, i) => {
        if (team.bot_token && !teamTokenMap.has(team.bot_token)) {
            let teamId: string;
            try {
                teamId = await slackClientFactory.upsertTeamByToken(team.bot_token);
            } catch (ex) {
                log.warn("Team token is not valid:", ex);
                return;
            }
            log.info("Got team from token:", teamId);
            teamTokenMap.set(team.bot_token, teamId);
        } else {
            log.info(`Skipped team (${i + 1}/${allTeams.length})`);
        }
        log.info(`Migrated team (${i + 1}/${allTeams.length})`);
    }));

    const roomMigrations = async() => Promise.all(allRooms.map(async (room, i) => {
        const token = (room.remote as any).slack_bot_token;
        if (!room.remote.slack_team_id && token) {
            room.remote.slack_team_id = teamTokenMap.get(token);
        }
        await targetDs.upsertRoom(BridgedRoom.fromEntry(null as any, room));
        log.info(`Migrated room ${room.id} (${i + 1}/${allRooms.length})`);
    }));

    const eventMigrations = async() => Promise.all(allEvents.map(async (event, i) => {
        await targetDs.upsertEvent(event);
        log.info(`Migrated event ${event.eventId} ${event.slackTs} (${i + 1}/${allEvents.length})`);
    }));

    const slackUserMigrations = async() => Promise.all(allSlackUsers.map(async (user, i) => {
        if (!user.id) {
            // Cannot migrate without ID.
            return;
        }
        if (!user.slack_id || !user.team_id) {
            const localpart = user.id.split(":")[0];
            // XXX: we are making an assumption here that the prefix ends with _
            const parts = localpart.substr(USER_PREFIX.length + 1).split("_"); // Remove any prefix.
            // If we encounter more parts than expected, the domain may be underscored
            while (parts.length > 2) {
                parts[0] = `${parts.shift()}_${parts[0]}`;
            }
            const existingTeam = readyTeams.find((t) => t.domain === parts[0]);
            if (!existingTeam) {
                log.warn("No existing team could be found for", user.id);
                return;
            }
            user.slack_id = parts[1];
            user.team_id = existingTeam!.id;
        }
        const ghost = SlackGhost.fromEntry(null as any, user);
        await targetDs.upsertUser(ghost);
        log.info(`Migrated slack user ${user.id} (${i + 1}/${allSlackUsers.length})`);
    }));

    const matrixUserMigrations = async() => Promise.all(allMatrixUsers.map(async (user, i) => {
        const mxUser = new MatrixUser(user.id, user as unknown as Record<string, unknown>);
        await targetDs.storeMatrixUser(mxUser);
        log.info(`Migrated matrix user ${mxUser.getId()} (${i + 1}/${allMatrixUsers.length})`);
    }));

    log.info("Starting eventMigrations");
    await eventMigrations();
    log.info("Finished eventMigrations");
    log.info("Starting preTeamMigrations");
    await preTeamMigrations();
    log.info("Finished preTeamMigrations");
    log.info("Starting teamMigrations");
    await teamMigrations();
    log.info("Finished teamMigrations");
    const readyTeams = await targetDs.getAllTeams();
    log.info("Starting roomMigrations");
    await roomMigrations();
    log.info("Finished roomMigrations");
    log.info("Starting slackUserMigrations");
    await slackUserMigrations();
    log.info("Finished slackUserMigrations");
    log.info("Starting matrixUserMigrations");
    await matrixUserMigrations();
    log.info("Finished matrixUserMigrations");
};

main().then(() => {
    log.info("finished");
}).catch((err) => {
    log.error("failed:", err);
});<|MERGE_RESOLUTION|>--- conflicted
+++ resolved
@@ -82,11 +82,7 @@
     }
 };
 
-<<<<<<< HEAD
-export const migrateFromNedb = async (nedb: NedbDatastore, targetDs: Datastore): Promise<void> => {
-=======
 export const migrateFromNedb = async(nedb: NedbDatastore, targetDs: Datastore): Promise<void> => {
->>>>>>> 7cc287da
     const allRooms = await nedb.getAllRooms();
     const allEvents = await nedb.getAllEvents();
     // the format has changed quite a bit.
