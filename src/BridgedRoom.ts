/*
Copyright 2019 The Matrix.org Foundation C.I.C.

Licensed under the Apache License, Version 2.0 (the "License");
you may not use this file except in compliance with the License.
You may obtain a copy of the License at

    http://www.apache.org/licenses/LICENSE-2.0

Unless required by applicable law or agreed to in writing, software
distributed under the License is distributed on an "AS IS" BASIS,
WITHOUT WARRANTIES OR CONDITIONS OF ANY KIND, either express or implied.
See the License for the specific language governing permissions and
limitations under the License.
*/

import * as rp from "request-promise-native";
import { Logging, Intent } from "matrix-appservice-bridge";
import { SlackGhost } from "./SlackGhost";
import { Main, METRIC_SENT_MESSAGES } from "./Main";
import { default as substitutions, getFallbackForMissingEmoji, ISlackToMatrixResult } from "./substitutions";
import * as emoji from "node-emoji";
import { ISlackMessageEvent, ISlackEvent } from "./BaseSlackHandler";
import { WebClient } from "@slack/web-api";
import { TeamInfoResponse, AuthTestResponse, UsersInfoResponse, ChatUpdateResponse,
    ChatPostMessageResponse, ConversationsInfoResponse } from "./SlackResponses";
import { RoomEntry, EventEntry } from "./datastore/Models";

const log = Logging.get("BridgedRoom");

interface IBridgedRoomOpts {
    matrix_room_id: string;
    inbound_id: string;
    slack_channel_name?: string;
    slack_channel_id?: string;
    slack_webhook_uri?: string;
    slack_bot_token?: string;
    slack_user_token?: string;
    slack_team_domain?: string;
    slack_team_id?: string;
    slack_user_id?: string;
    slack_bot_id?: string;
    slack_type?: string;
    access_token?: string;
    access_scopes?: Set<string>;
    is_private?: boolean;
    puppet_owner?: string;
}

interface ISlackChatMessagePayload extends ISlackToMatrixResult {
    as_user?: boolean;
    channel?: string;
    thread_ts?: string;
    icon_url?: string;
}

export class BridgedRoom {
    public get isDirty() {
        return this.dirty;
    }

    public get InboundId() {
        return this.inboundId;
    }

    public set InboundId(value) {
        this.setValue("inboundId", value);
    }

    public get SlackChannelId() {
        return this.slackChannelId;
    }

    public set SlackChannelId(value) {
        this.setValue("slackChannelId", value);
    }

    public get SlackChannelName() {
        return this.slackChannelName;
    }

    public set SlackChannelName(value) {
        this.setValue("slackChannelName", value);
    }

    public get SlackWebhookUri() {
        return this.slackWebhookUri;
    }

    public set SlackWebhookUri(value) {
        this.setValue("slackWebhookUri", value);
    }

    public get AccessToken() {
        return this.accessToken || this.slackBotToken;
    }

    public get SlackBotToken() {
        return this.slackBotToken;
    }

    public set SlackBotToken(value) {
        this.setValue("slackBotToken", value);
    }

    public get MatrixRoomId() {
        return this.matrixRoomId;
    }

    public get SlackTeamDomain() {
        return this.slackTeamDomain;
    }

    public set SlackTeamDomain(value) {
        this.setValue("slackTeamDomain", value);
    }

    public get SlackTeamId() {
        return this.slackTeamId;
    }

    public get SlackBotId() {
        return this.slackBotId;
    }

    public get SlackUserToken() {
        return this.slackUserToken;
    }

    public set SlackUserToken(value) {
        this.setValue("slackUserToken", value);
    }

    public get RemoteATime() {
        return this.slackATime;
    }

    public get MatrixATime() {
        return this.matrixATime;
    }

    public get SlackClient() {
        return this.botClient;
    }

    public get IsPrivate() {
        return this.isPrivate;
    }

    public get SlackType() {
        return this.slackType;
    }

    public static fromEntry(main: Main, entry: RoomEntry, botClient?: WebClient) {
        const accessScopes: Set<string> = new Set(entry.remote.access_scopes);
        return new BridgedRoom(main, {
            access_scopes: accessScopes,
            access_token: entry.remote.access_token,
            inbound_id: entry.remote_id,
            matrix_room_id: entry.matrix_id,
            slack_bot_id: entry.remote.slack_bot_id,
            slack_bot_token: entry.remote.slack_bot_token,
            slack_channel_id: entry.remote.id,
            slack_channel_name: entry.remote.name,
            slack_team_domain: entry.remote.slack_team_domain,
            slack_team_id: entry.remote.slack_team_id,
            slack_user_id: entry.remote.slack_user_id,
            slack_user_token: entry.remote.slack_user_token,
            slack_webhook_uri: entry.remote.webhook_uri,
            puppet_owner: entry.remote.puppet_owner,
            is_private: entry.remote.slack_private,
            slack_type: entry.remote.slack_type,
        }, botClient);
    }

    private matrixRoomId: string;
    private inboundId: string;
    private slackChannelName?: string;
    private slackChannelId?: string;
    private slackWebhookUri?: string;
    private slackBotToken?: string;
    private slackUserToken?: string;
    private slackTeamDomain?: string;
    private slackTeamId?: string;
    private slackBotId?: string;
    private accessToken?: string;
    private slackType?: string;
    private isPrivate?: boolean;
    private puppetOwner?: string;

    private slackUserId?: string;
    private accessScopes?: Set<string>;

    // last activity time in epoch seconds
    private slackATime?: number;
    private matrixATime?: number;
    private intent: Intent;

    /**
     * True if this instance has changed from the version last read/written to the RoomStore.
     */
    private dirty: boolean;

    constructor(private main: Main, opts: IBridgedRoomOpts, private botClient?: WebClient) {

        if (!opts.inbound_id) {
            throw new Error("BridgedRoom requires an inbound ID");
        }
        if (!opts.matrix_room_id) {
            throw new Error("BridgedRoom requires an Matrix Room ID");
        }

        // NOTE: Wow f**k me that's a lot of opts.
        this.matrixRoomId = opts.matrix_room_id;
        this.inboundId = opts.inbound_id;
        this.slackChannelName = opts.slack_channel_name;
        this.slackChannelId = opts.slack_channel_id;
        this.slackWebhookUri = opts.slack_webhook_uri;
        this.slackBotToken = opts.slack_bot_token;
        this.slackUserToken = opts.slack_user_token;
        this.slackTeamDomain = opts.slack_team_domain;
        this.slackTeamId = opts.slack_team_id;
        this.slackUserId = opts.slack_user_id;
        this.slackBotId =  opts.slack_bot_id;
        this.accessToken = opts.access_token;
        this.accessScopes = opts.access_scopes;
        this.slackType = opts.slack_type || "channel";
        if (opts.is_private === undefined) {
            opts.is_private = false;
        }
        this.isPrivate = opts.is_private;
        this.puppetOwner = opts.puppet_owner;

        this.dirty = true;
    }

    public updateUsingChannelInfo(channelInfo: ConversationsInfoResponse) {
        const chan = channelInfo.channel;
        this.setValue("isPrivate", chan.is_private);
        if (chan.is_channel) {
            this.setValue("slackType", "channel");
        } else if (chan.is_group) {
            this.setValue("slackType", "group");
        } else if (chan.is_im) {
            this.setValue("slackType", "im");
        } else {
            this.setValue("slackType", "unknown");
        }
    }

    public getStatus() {
        if (!this.slackWebhookUri && !this.slackBotToken) {
            return "pending-params";
        }
        if (!this.slackChannelName) {
            return "pending-name";
        }
        if (!this.accessToken && !this.slackBotToken) {
            return "ready-no-token";
        }
        return "ready";
    }

    public updateAccessToken(token: string, scopes: Set<string>) {
        log.info("updateAccessToken ->", token, scopes);
        const sameScopes = this.accessScopes && [
            ...this.accessScopes!].sort().join(",") === [...scopes].sort().join(",");
        if (this.accessToken === token && sameScopes) {
            return;
        }
        this.accessToken = token;
        this.accessScopes = scopes;
        this.dirty = true;
    }
    /**
     * Returns data to write to the RoomStore
     * As a side-effect will also clear the isDirty() flag
     */
    public toEntry(): RoomEntry {
        const entry = {
            id: `INTEG-${this.inboundId}`,
            matrix_id: this.matrixRoomId,
            remote: {
                access_scopes: this.accessScopes ? [...this.accessScopes] : [],
                access_token: this.accessToken!,
                id: this.slackChannelId!,
                name: this.slackChannelName!,
                slack_bot_id: this.slackBotId!,
                slack_bot_token: this.slackBotToken!,
                slack_team_domain: this.slackTeamDomain!,
                slack_team_id: this.slackTeamId!,
                slack_user_id: this.slackUserId!,
                slack_user_token: this.slackUserToken!,
                slack_type: this.slackType!,
                slack_private: this.isPrivate!,
                webhook_uri: this.slackWebhookUri!,
                puppet_owner: this.puppetOwner!,
            },
            remote_id: this.inboundId,
        };
        this.dirty = false;
        return entry;
    }

    public async onMatrixReaction(message: any) {
        if (!this.botClient) { return; }

        const relatesTo = message.content["m.relates_to"];
        const eventStore = this.main.datastore;
        const event = await eventStore.getEventByMatrixId(message.room_id, relatesTo.event_id);

        // If we don't get an event then exit
        if (event === null) {
            log.debug("Could not find event to react to.");
            return;
        }

        // Convert the unicode emoji into a slack emote name
        let emojiKeyName: string;
        const emojiItem = emoji.find(relatesTo.key);
        if (emojiItem !== undefined) {
            emojiKeyName = emojiItem.key;
        } else {
            emojiKeyName = relatesTo.key;
            // Strip the colons
            if (emojiKeyName.startsWith(":") && emojiKeyName.endsWith(":")) {
                emojiKeyName = emojiKeyName.substring(1, emojiKeyName.length - 1);
            }
        }

        // TODO: This only works once from matrix as we are sending the event as the
        // bot user.
        const res = await this.botClient.reactions.add({
            as_user: false,
            channel: this.slackChannelId,
            name: emojiKeyName,
            timestamp: event.slackTs,
        });

        if (!res.ok) {
            log.error("HTTP Error: ", res);
            return;
        }
        // TODO: Add this event to the event store
        // Unfortunately reactions.add does not return the ts of the reactions event.
        // So we can't store it in the event store
    }

    public async onMatrixRedaction(message: any) {
        if (!this.botClient) { return; }
        const event = await this.main.datastore.getEventByMatrixId(message.room_id, message.redacts);

        // If we don't get an event then exit
        if (event === null) {
            log.debug(`Could not find event '${message.redacts}' in room '${message.room_id}' to delete.`);
            return;
        }

        const res = await this.botClient.chat.delete({
            as_user: false,
            channel: this.slackChannelId!,
            ts: event.slackTs,
        });

        if (!res) {
            log.error("HTTP Error: ", res);
        }
        return res;
    }

    public async onMatrixEdit(message: any) {
        if (!this.botClient) { return; }

        const event = await this.main.datastore.getEventByMatrixId(
            message.room_id,
            message.content["m.relates_to"].event_id,
        );

        if (!event) {
            log.debug("Skipping matrix edit because couldn't find event in datastore");
            return;
        }
        // re-write the message so the matrixToSlack converter works as expected.
        let newMessage = JSON.parse(JSON.stringify(message));
        newMessage.content = message.content["m.new_content"];
        newMessage = await this.stripMatrixReplyFallback(newMessage);

        const body = await substitutions.matrixToSlack(newMessage, this.main, this.SlackTeamId!);

        const res = (await this.botClient.chat.update({
            ts: event.slackTs,
            as_user: false,
            channel: this.slackChannelId!,
            ...body,
        })) as ChatUpdateResponse;

        this.main.incCounter(METRIC_SENT_MESSAGES, {side: "remote"});
        if (!res) {
            log.error("HTTP Error: ", res);
            return;
        }
        // Add this event to the event store
        await this.main.datastore.upsertEvent(
            message.room_id,
            message.event_id,
            this.slackChannelId!,
            res.ts,
        );
    }

    public async onMatrixMessage(message: any) {
        const puppetedClient = await this.main.clientFactory.getClientForUser(this.SlackTeamId!, message.user_id);
        if (!this.slackWebhookUri && !this.botClient) { return; }
        const slackClient = puppetedClient || this.botClient;
        const user = this.main.getOrCreateMatrixUser(message.user_id);
        message = await this.stripMatrixReplyFallback(message);
        const matrixToSlackResult = await substitutions.matrixToSlack(message, this.main, this.SlackTeamId!);
        const body: ISlackChatMessagePayload = {
            ...matrixToSlackResult,
            as_user: false,
            username: user.getDisplaynameForRoom(message.room_id) || matrixToSlackResult.username,
        };

        const reply = await this.findParentReply(message);
        let parentStoredEvent: EventEntry | null = null;
        if (reply !== message.event_id) {
            parentStoredEvent = await this.main.datastore.getEventByMatrixId(message.room_id, reply);
            // We have a reply
            if (parentStoredEvent) {
                body.thread_ts = parentStoredEvent.slackTs;
            }
        }

        const avatarUrl = user.getAvatarUrlForRoom(message.room_id);

        if (avatarUrl && avatarUrl.indexOf("mxc://") === 0) {
            body.icon_url = this.main.getUrlForMxc(avatarUrl);
        }

        user.bumpATime();
        this.matrixATime = Date.now() / 1000;
        if (!slackClient) {
            const sendMessageParams = {
                body,
                as_user: undefined,
                headers: {},
                json: true,
                method: "POST",
                uri: this.slackWebhookUri!,
            };
            const webhookRes = await rp(sendMessageParams);
            if (webhookRes !== "ok") {
                log.error("HTTP Error: ", webhookRes);
            }
            // Webhooks don't give us any ID, so we can't store this.
            return;
        }
        if (puppetedClient) {
            body.as_user = true;
            delete body.username;
        }
        const res = (await slackClient.chat.postMessage({
            ...body,
            channel: this.slackChannelId!,
        })) as ChatPostMessageResponse;

        this.main.incCounter(METRIC_SENT_MESSAGES, {side: "remote"});

        if (!res.ok) {
            log.error("HTTP Error: ", res);
            return;
        }

        // Add this event to the event store
        await this.main.datastore.upsertEvent(
            message.room_id,
            message.event_id,
            this.slackChannelId!,
            res.ts,
        );

        // If this message is in a slack thread we need to append this message to the end of the thread list.
        if (parentStoredEvent) {
            if (parentStoredEvent._extras.slackThreadMessages === undefined) {
                parentStoredEvent._extras.slackThreadMessages = [];
            }
            parentStoredEvent._extras.slackThreadMessages.push(res.ts);
            await this.main.datastore.upsertEvent(parentStoredEvent);
        }
<<<<<<< HEAD
=======

>>>>>>> 819364b3
    }

    public async onSlackMessage(message: ISlackMessageEvent, content?: Buffer) {
        try {
            const ghost = await this.main.getGhostForSlackMessage(message, this.slackTeamId!);
            await ghost.update(message, this);
            await ghost.cancelTyping(this.MatrixRoomId); // If they were typing, stop them from doing that.
            return await this.handleSlackMessage(message, ghost, content);
        } catch (err) {
            log.error("Failed to process event");
            log.error(err);
        }

    }

    public async onSlackReactionAdded(message: any, teamId: string) {
        if (message.user_id === this.slackUserId) {
            return;
        }
        const ghost = await this.main.getGhostForSlackMessage(message, teamId);
        await ghost.update(message, this);

        const reaction = `:${message.reaction}:`;
        const reactionKey = emoji.emojify(reaction, getFallbackForMissingEmoji);

        const event = await this.main.datastore.getEventBySlackId(message.item.channel, message.item.ts);

        if (event === null) {
            return;
        }

        return ghost.sendReaction(this.MatrixRoomId, event.eventId, reactionKey,
                                  message.item.channel, message.event_ts);
    }

    public async onSlackTyping(event: ISlackEvent, teamId: string) {
        const ghost = await this.main.getGhostForSlackMessage(event, teamId);
        await ghost.sendTyping(this.MatrixRoomId);
    }

    public async leaveGhosts(ghosts: string[]) {
        const promises: Promise<void>[] = [];
        for (const ghost of ghosts) {
            promises.push(this.main.getIntent(ghost).leave(this.matrixRoomId));
        }
        await Promise.all(promises);
    }

    public setBotClient(slackClient: WebClient) {
        this.botClient = slackClient;
    }

    public async refreshTeamInfo() {
        if (!this.botClient) { return; }

        const response = (await this.botClient.team.info()) as TeamInfoResponse;
        if (!response.team) { return; }

        this.setValue("SlackTeamDomain", response.team.domain);
        this.setValue("slackTeamId", response.team.id);
    }

    public async refreshUserInfo() {
        if (!this.botClient) { return; }

        const testRes = (await this.botClient.auth.test()) as AuthTestResponse;

        if (!testRes.user_id) { return; }
        this.setValue("slackUserId", testRes.user_id);

        const usersRes = (await this.botClient.users.info({ user: testRes.user_id })) as UsersInfoResponse;
        if (!usersRes.user || !usersRes.user.profile) { return; }
        this.setValue("slackBotId", usersRes.user.profile.bot_id);
    }
    private setValue<T>(key: string, value: T) {
        const sneakyThis = this as any;
        if (sneakyThis[key] === value) {
            return;
        }
        sneakyThis[key] = value;
        this.dirty = true;
    }

    private async handleSlackMessage(message: ISlackMessageEvent, ghost: SlackGhost, content?: Buffer) {
        const eventTS = message.event_ts || message.ts;
        const channelId = this.slackChannelId!;

        ghost.bumpATime();
        this.slackATime = Date.now() / 1000;

        const subtype = message.subtype;

        // Transform the text if it is present.
        if (message.text) {
            message.text = substitutions.slackToMatrix(message.text,
                subtype === "file_comment" ? message.file : undefined);
        }

        if (message.thread_ts !== undefined && message.text) {
            let replyMEvent = await this.getReplyEvent(this.MatrixRoomId, message, this.SlackChannelId!);
            if (replyMEvent) {
                replyMEvent = await this.stripMatrixReplyFallback(replyMEvent);
                return await ghost.sendWithReply(
                    this.MatrixRoomId, message.text, this.SlackChannelId!, eventTS, replyMEvent,
                );
            }
        }

        // If we are only handling text, send the text. File messages are handled in a seperate block.
        if (["bot_message", "file_comment", undefined].includes(subtype) && message.files === undefined) {
            return ghost.sendText(this.matrixRoomId, message.text!, channelId, eventTS);
        } else if (subtype === "me_message") {
            return ghost.sendMessage(this.matrixRoomId, {
                body: message.text!,
                msgtype: "m.emote",
            }, channelId, eventTS);
        } else if (subtype === "message_changed") {
            const previousMessage = ghost.prepareBody(substitutions.slackToMatrix(message.previous_message!.text!));
            // We use message.text here rather than the proper message.message.text
            // as we have added message.text ourselves and then transformed it.
            const newMessageRich = substitutions.slackToMatrix(message.text!);
            const newMessage = ghost.prepareBody(newMessageRich);

            // The substitutions might make the messages the same
            if (previousMessage === newMessage) {
                log.debug("Ignoring edit message because messages are the same post-substitutions.");
                return;
            }

            const edits = substitutions.makeDiff(previousMessage, newMessage);

            const outtext = `(edited) ${edits.before} ${edits.prev} ${edits.after} => ` +
                `${edits.before} ${edits.curr}  ${edits.after}`;

            const prev   = substitutions.htmlEscape(edits.prev);
            const curr   = substitutions.htmlEscape(edits.curr);
            const before = substitutions.htmlEscape(edits.before);
            const after  = substitutions.htmlEscape(edits.after);

            let formatted = `<i>(edited)</i> ${before} <font color="red"> ${prev} </font> ${after} =&gt; ${before}` +
            `<font color="green"> ${curr} </font> ${after}`;
            const prevEvent = await this.main.datastore.getEventBySlackId(channelId, message.previous_message!.ts);

            // If this edit is in a thread we need to inject the reply fallback, or
            // non-reply supporting clients will no longer show it as a reply.
            let body = ghost.prepareBody(outtext);

            let newBody = ghost.prepareBody(newMessageRich);
            let newFormattedBody = ghost.prepareFormattedBody(newMessageRich);
            if (message.message && message.message.thread_ts !== undefined) {
                let replyEvent = await this.getReplyEvent(
                    this.MatrixRoomId, message.message as unknown as ISlackMessageEvent, this.slackChannelId!,
                );
                replyEvent = this.stripMatrixReplyFallback(replyEvent);
                if (replyEvent) {
                    const bodyFallback = ghost.getFallbackText(replyEvent);
                    const formattedFallback = ghost.getFallbackHtml(this.MatrixRoomId, replyEvent);
                    body = `${bodyFallback}\n\n${body}`;
                    formatted = formattedFallback + formatted;
                    newBody = bodyFallback + newBody;
                    newFormattedBody = formattedFallback + newFormattedBody;
                }
            }

            const matrixContent = {
                body,
                "format": "org.matrix.custom.html",
                "formatted_body": formatted,
                "m.new_content": {
                    body: newBody,
                    format: "org.matrix.custom.html",
                    formatted_body: newFormattedBody,
                    msgtype: "m.text",
                },
                "m.relates_to": {
                    event_id: prevEvent ? prevEvent.eventId : undefined,
                    rel_type: "m.replace",
                },
                "msgtype": "m.text",
            };
            return ghost.sendMessage(this.MatrixRoomId, matrixContent, channelId, eventTS);
        } else if (message.files) { // A message without a subtype can contain files.
            for (const file of message.files) {
                if (!file.url_private) {
                    // Cannot do anything with this.
                    continue;
                }
                if (file.mode === "snippet") {
                    let htmlString: string;
                    try {
                        htmlString = await rp({
                            headers: {
                                Authorization: `Bearer ${this.slackBotToken}`,
                            },
                            uri: file.url_private!,
                        });
                    } catch (ex) {
                        log.error("Failed to download snippet", ex);
                        continue;
                    }
                    let htmlCode = "";
                    // Because escaping 6 backticks is not good for readability.
                    // tslint:disable-next-line: prefer-template
                    const code = "```" + `\n${htmlString}\n` + "```";
                    if (file.filetype) {
                        htmlCode = `<pre><code class="language-${file.filetype}'">`;
                    } else {
                        htmlCode = "<pre><code>";
                    }
                    htmlCode += substitutions.htmlEscape(htmlString);
                    htmlCode += "</code></pre>";

                    const messageContent = {
                        body: code,
                        format: "org.matrix.custom.html",
                        formatted_body: htmlCode,
                        msgtype: "m.text",
                    };
                    await ghost.sendMessage(this.matrixRoomId, messageContent, channelId, eventTS);
                    // TODO: Currently Matrix lacks a way to upload a "captioned image",
                    //   so we just send a separate `m.image` and `m.text` message
                    // See https://github.com/matrix-org/matrix-doc/issues/906
                    if (message.text) {
                        return ghost.sendText(this.matrixRoomId, message.text, channelId, eventTS);
                    }
                } else {
                    // We also need to upload the thumbnail
                    let thumbnailPromise: Promise<string> = Promise.resolve("");
                    // Slack ain't a believer in consistency.
                    const thumbUri = file.thumb_video || file.thumb_360;
                    if (thumbUri && file.filetype) {
                        thumbnailPromise = ghost.uploadContentFromURI(
                            {
                                mimetype: file.mimetype,
                                title: `${file.name}_thumb.${file.filetype}`,
                            },
                            thumbUri,
                            this.slackBotToken!,
                        );
                    }
                    const fileContentUri = await ghost.uploadContentFromURI(
                        file, file.url_private, this.slackBotToken!);
                    const thumbnailContentUri = await thumbnailPromise;
                    await ghost.sendMessage(
                        this.matrixRoomId,
                        slackFileToMatrixMessage(file, fileContentUri, thumbnailContentUri),
                        channelId,
                        eventTS,
                    );
                    // TODO: Currently Matrix lacks a way to upload a "captioned image",
                    //   so we just send a separate `m.image` and `m.text` message
                    // See https://github.com/matrix-org/matrix-doc/issues/906
                    if (message.text) {
                        return ghost.sendText(this.matrixRoomId, message.text, channelId, eventTS);
                    }
                }
            }
        } else {
            log.warn(`Ignoring message with subtype: ${subtype}`);
        }
    }

    private async getReplyEvent(roomID: string, message: ISlackMessageEvent, slackRoomID: string) {
        // Get parent event
        const dataStore = this.main.datastore;
        const parentEvent = await dataStore.getEventBySlackId(slackRoomID, message.thread_ts!);
        if (parentEvent === null) {
            return null;
        }
        let replyToTS = "";
        // Add this event to the list of events in this thread
        if (parentEvent._extras.slackThreadMessages === undefined) {
            parentEvent._extras.slackThreadMessages = [];
        }
        replyToTS = parentEvent._extras.slackThreadMessages.slice(-1)[0] || message.thread_ts!;
        parentEvent._extras.slackThreadMessages.push(message.ts);
        await dataStore.upsertEvent(parentEvent);

        // Get event to reply to
        const replyToEvent = await dataStore.getEventBySlackId(slackRoomID, replyToTS);
        if (replyToEvent === null) {
            return null;
        }
        const intent = await this.getIntentForRoom(roomID);
        return await intent.getClient().fetchRoomEvent(roomID, replyToEvent.eventId);
    }

    /*
        Strip out reply fallbacks. Borrowed from
        https://github.com/turt2live/matrix-js-bot-sdk/blob/master/src/preprocessors/RichRepliesPreprocessor.ts
    */
    private async stripMatrixReplyFallback(event: any): Promise<any> {
        let realHtml = event.content.formatted_body;
        let realText = event.content.body;

        if (event.content.format === "org.matrix.custom.html" && event.content.formatted_body) {
            const formattedBody = event.content.formatted_body;
            if (formattedBody.startsWith("<mx-reply>") && formattedBody.indexOf("</mx-reply>") !== -1) {
                const parts = formattedBody.split("</mx-reply>");
                realHtml = parts[1];
                event.content.formatted_body = realHtml.trim();
            }
        }

        let processedFallback = false;
        const body = event.content.body || "";
        for (const line of body.split("\n")) {
            if (line.startsWith("> ") && !processedFallback) {
                continue;
            } else if (!processedFallback) {
                realText = line;
                processedFallback = true;
            } else {
                realText += line + "\n";
            }
        }

        event.content.body = realText.trim();
        return event;
    }

    /*
        Given an event which is in reply to something else return the event ID of the
        top most event in the reply chain, i.e. the one without a relates to.
    */
    private async findParentReply(message: any, depth: number = 0): Promise<string> {
        const MAX_DEPTH = 10;
        // Extract the referenced event
        if (!message.content) { return message.event_id; }
        if (!message.content["m.relates_to"]) { return message.event_id; }
        if (!message.content["m.relates_to"]["m.in_reply_to"]) { return message.event_id; }
        const parentEventId = message.content["m.relates_to"]["m.in_reply_to"].event_id;
        if (!parentEventId) { return message.event_id; }
        if (depth > MAX_DEPTH) {
            return parentEventId; // We have hit our depth limit, use this one.
        }

        const intent = await this.getIntentForRoom(message.room_id);
        const nextEvent = await intent.getClient().fetchRoomEvent(message.room_id, parentEventId);

        return this.findParentReply(nextEvent, depth++);
    }

    private async getIntentForRoom(roomID: string) {
        if (this.intent) {
            return this.intent;
        }
        // Ensure we get the right user.
        if (!this.IsPrivate) {
            this.intent = this.main.botIntent; // Non-private channels should have the bot inside.
        }
        const firstGhost = (await this.main.listGhostUsers(roomID))[0];
        this.intent =  this.main.getIntent(firstGhost);
        return this.intent;
    }
}

/**
 * Converts a slack image attachment to a matrix image event.
 *
 * @param {Object} file The slack image attachment file object.
 * @param {?integer} file.size size of the file in bytes.
 * @param {string} file.title alt-text for the file.
 * @param {string} file.mimetype mime-type of the file.
 * @param {?integer} file.original_w width of the file if an image, in pixels.
 * @param {?integer} file.original_h height of the file if an image, in pixels.
 * @param {?string} file.thumb_360 URL of a 360 pixel wide thumbnail of the
 *     file, if an image.
 * @param {?integer} file.thumb_360_w width of the thumbnail of the 360 pixel
 *     wide thumbnail of the file, if an image.
 * @param {?integer} file.thumb_360_h height of the thumbnail of the 36 pixel
 *     wide thumbnail of the file, if an image.
 * @param {string} url The matrix file mxc.
 * @param {?string} thumbnail_url The matrix thumbnail mxc.
 * @return {Object} Matrix event content, as per https://matrix.org/docs/spec/#m-image
 */
const slackImageToMatrixImage = (file, url: string, thumbnailUrl?: string) => {
    const message = {
        body: file.title,
        info: {
            mimetype: file.mimetype,
            size: file.size,
        },
        msgtype: "m.image",
        url,
        // TODO: Define some matrix types
    } as any;

    if (file.original_w) {
        message.info.w = file.original_w;
    }

    if (file.original_h) {
        message.info.h = file.original_h;
    }

    if (thumbnailUrl) {
        message.thumbnail_url = thumbnailUrl;
        message.thumbnail_info = {};
        if (file.thumb_360_w) {
            message.thumbnail_info.w = file.thumb_360_w;
        }
        if (file.thumb_360_h) {
            message.thumbnail_info.h = file.thumb_360_h;
        }
    }
    return message;
};

/**
 * Converts a slack video attachment to a matrix video event.
 *
 * @param file The slack video attachment file object.
 * @param file.size size of the file in bytes.
 * @param file.title alt-text for the file.
 * @param file.mimetype mime-type of the file.
 * @param file.original_w width of the file if an image, in pixels.
 * @param file.original_h height of the file if an image, in pixels.
 * @param url The matrix file mxc.
 * @param thumbnail_url The matrix thumbnail mxc.
 * @return Matrix event content, as per https://matrix.org/docs/spec/client_server/r0.4.0.html#m-video
 */
const slackImageToMatrixVideo = (file, url: string, thumbnailUrl?: string) => {
    const message = {
        body: file.title,
        info: {
            mimetype: file.mimetype,
            size: file.size,
        },
        msgtype: "m.video",
        url,
        // TODO: Define some matrix types
    } as any;

    if (file.original_w) {
        message.info.w = file.original_w;
    }

    if (file.original_h) {
        message.info.h = file.original_h;
    }

    if (thumbnailUrl) {
        message.thumbnail_url = thumbnailUrl;
        // Slack don't tell us the thumbnail size for videos. Boo
    }

    return message;
};

/**
 * Converts a slack audio attachment to a matrix audio event.
 *
 * @param {Object} file The slack audio attachment file object.
 * @param {?integer} file.size size of the file in bytes.
 * @param {string} file.title alt-text for the file.
 * @param {string} file.mimetype mime-type of the file.
 * @param {string} url The matrix file mxc.
 * @return {Object} Matrix event content, as per https://matrix.org/docs/spec/client_server/r0.4.0.html#m-audio
 */
const slackImageToMatrixAudio = (file, url: string) => {
    return {
        body: file.title,
        info: {
            mimetype: file.mimetype,
            size: file.size,
        },
        msgtype: "m.audio",
        url,
    };
};
/**
 * Converts a slack file upload to a matrix file upload event.
 *
 * @param file The slack file object.
 * @param url The matrix file mxc.
 * @param thumbnail_url The matrix thumbnail mxc.
 * @return Matrix event content, as per https://matrix.org/docs/spec/#m-file
 */
const slackFileToMatrixMessage = (file, url: string, thumbnailUrl?: string) => {
    if (file.mimetype) {
        if (file.mimetype.startsWith("image/")) {
            return slackImageToMatrixImage(file, url, thumbnailUrl);
        } else if (file.mimetype.startsWith("video/")) {
            return slackImageToMatrixVideo(file, url, thumbnailUrl);
        } else if (file.mimetype.startsWith("audio/")) {
            return slackImageToMatrixAudio(file, url);
        }
    }

    return  {
        body: file.title,
        info: {
            mimetype: file.mimetype,
            size: file.size,
        },
        msgtype: "m.file",
        url,
    };
};<|MERGE_RESOLUTION|>--- conflicted
+++ resolved
@@ -487,10 +487,6 @@
             parentStoredEvent._extras.slackThreadMessages.push(res.ts);
             await this.main.datastore.upsertEvent(parentStoredEvent);
         }
-<<<<<<< HEAD
-=======
-
->>>>>>> 819364b3
     }
 
     public async onSlackMessage(message: ISlackMessageEvent, content?: Buffer) {
