/*
Copyright 2019 The Matrix.org Foundation C.I.C.

Licensed under the Apache License, Version 2.0 (the "License");
you may not use this file except in compliance with the License.
You may obtain a copy of the License at

    http://www.apache.org/licenses/LICENSE-2.0

Unless required by applicable law or agreed to in writing, software
distributed under the License is distributed on an "AS IS" BASIS,
WITHOUT WARRANTIES OR CONDITIONS OF ANY KIND, either express or implied.
See the License for the specific language governing permissions and
limitations under the License.
*/

import { Bridge, PrometheusMetrics, StateLookup,
    Logging, Intent, MatrixUser as BridgeMatrixUser,
    Request } from "matrix-appservice-bridge";
import * as path from "path";
import * as randomstring from "randomstring";
import { WebClient } from "@slack/web-api";
import { IConfig, CACHING_DEFAULTS } from "./IConfig";
import { OAuth2 } from "./OAuth2";
import { BridgedRoom } from "./BridgedRoom";
import { SlackGhost } from "./SlackGhost";
import { MatrixUser } from "./MatrixUser";
import { SlackHookHandler } from "./SlackHookHandler";
import { AdminCommands } from "./AdminCommands";
import * as Provisioning from "./Provisioning";
import { INTERNAL_ID_LEN } from "./BaseSlackHandler";
import { SlackRTMHandler } from "./SlackRTMHandler";
import { ConversationsInfoResponse, ConversationsOpenResponse, AuthTestResponse } from "./SlackResponses";
import { Datastore, TeamEntry, RoomEntry } from "./datastore/Models";
import { NedbDatastore } from "./datastore/NedbDatastore";
import { PgDatastore } from "./datastore/postgres/PgDatastore";
import { SlackClientFactory } from "./SlackClientFactory";
import { Response } from "express";
import { SlackRoomStore } from "./SlackRoomStore";
import * as QuickLRU from "quick-lru";
import PQueue from "p-queue";
import { UserAdminRoom } from "./rooms/UserAdminRoom";
<<<<<<< HEAD
import { TeamSyncer } from "./TeamSyncer";
=======
import { AppService, AppServiceRegistration } from "matrix-appservice";
>>>>>>> 1aa72fb0

const log = Logging.get("Main");

const RECENT_EVENTID_SIZE = 20;
const STARTUP_TEAM_INIT_CONCURRENCY = 10;
export const METRIC_SENT_MESSAGES = "sent_messages";

export interface ISlackTeam {
    id: string;
    domain: string;
    name: string;
}

interface MetricsLabels { [labelName: string]: string; }

export class Main {

    public get botIntent(): Intent {
        return this.bridge.getIntent();
    }

    public get userIdPrefix(): string {
        return this.config.username_prefix;
    }

    public get botUserId(): string {
        return this.bridge.getBot().getUserId();
    }

    public get clientFactory(): SlackClientFactory {
        return this.clientfactory;
    }

    public readonly oauth2: OAuth2|null = null;

    public datastore!: Datastore;

    private recentMatrixEventIds: string[] = new Array(RECENT_EVENTID_SIZE);
    private mostRecentEventIdIdx = 0;

    public readonly rooms: SlackRoomStore = new SlackRoomStore();

    private ghostsByUserId: QuickLRU<string, SlackGhost>;
    private matrixUsersById: QuickLRU<string, MatrixUser>;

    private bridge: Bridge;
    private appservice: AppService;

    // TODO(paul): ugh. this.getBotIntent() doesn't work before .run time
    // So we can't create the StateLookup instance yet
    private stateStorage: StateLookup|null = null;

    private slackHookHandler?: SlackHookHandler;
    private slackRtm?: SlackRTMHandler;

    // tslint:disable-next-line: no-any
    private metrics: PrometheusMetrics;

    private adminCommands = new AdminCommands(this);
    private clientfactory!: SlackClientFactory;
    public readonly teamSyncer?: TeamSyncer;

    constructor(public readonly config: IConfig, registration: AppServiceRegistration) {
        if (config.oauth2) {
            if (!config.inbound_uri_prefix && !config.oauth2.redirect_prefix) {
                throw Error("Either inbound_uri_prefix or oauth2.redirect_prefix must be defined for oauth2 support");
            }
            const redirectPrefix = config.oauth2.redirect_prefix || config.inbound_uri_prefix;
            this.oauth2 = new OAuth2({
                client_id: config.oauth2.client_id,
                client_secret: config.oauth2.client_secret,
                main: this,
                redirect_prefix: redirectPrefix!,
            });
        }

        config.caching = { ...CACHING_DEFAULTS, ...config.caching };

        this.ghostsByUserId = new QuickLRU({ maxSize: config.caching.ghostUserCache });
        this.matrixUsersById = new QuickLRU({ maxSize: config.caching.matrixUserCache });

        if ((!config.rtm || !config.rtm.enable) && (!config.slack_hook_port || !config.inbound_uri_prefix)) {
            throw Error("Neither rtm.enable nor slack_hook_port|inbound_uri_prefix is defined in the config." +
            "The bridge must define a listener in order to run");
        }

        let bridgeStores = {};
        const usingNeDB = config.db === undefined;
        if (usingNeDB) {
            const dbdir = config.dbdir || "";
            const URL = "https://github.com/matrix-org/matrix-appservice-slack/blob/master/docs/datastores.md";
            log.warn("** NEDB IS END-OF-LIFE **");
            log.warn("Starting with version 1.0, the nedb datastore is being discontinued in favour of " +
                     `postgresql. Please see ${URL} for more informmation.`);
            bridgeStores = {
                eventStore: path.join(dbdir, "event-store.db"),
                roomStore: path.join(dbdir, "room-store.db"),
                userStore: path.join(dbdir, "user-store.db"),
            };
        }

        this.bridge = new Bridge({
            controller: {
                onEvent: (request: Request) => {
                    const ev = request.getData();
                    this.stateStorage.onEvent(ev);
                    this.onMatrixEvent(ev).then(() => {
                        log.info(`Handled ${ev.event_id} (${ev.room_id})`);
                    }).catch((ex) => {
                        log.error(`Failed to handle ${ev.event_id} (${ev.room_id})`, ex);
                    });
                },
                onUserQuery: () => ({}), // auto-provision users with no additional data
            },
            domain: config.homeserver.server_name,
            homeserverUrl: config.homeserver.url,
            registration,
            ...bridgeStores,
            disableContext: true,
        });

        if (!usingNeDB) {
            // If these are undefined in the constructor, default names
            // are used. We want to override those names so these stores
            // will never be created.
            this.bridge.opts.userStore = undefined;
            this.bridge.opts.roomStore = undefined;
            this.bridge.opts.eventStore = undefined;
        }

        if (config.rtm && config.rtm.enable) {
            log.info("Enabled RTM");
            this.slackRtm = new SlackRTMHandler(this);
        }

        if (config.slack_hook_port) {
            this.slackHookHandler = new SlackHookHandler(this);
        }

        if (config.enable_metrics) {
            this.initialiseMetrics();
        }
<<<<<<< HEAD

        if (config.team_sync) {
            this.teamSyncer = new TeamSyncer(this);
        }
=======
        const homeserverToken = registration.getHomeserverToken();
        if (homeserverToken === null) {
            throw Error("Homeserver token is null");
        }

        this.appservice = new AppService({
            homeserverToken,
            httpMaxSizeBytes: 0, // This field is optional.
        });
>>>>>>> 1aa72fb0
    }

    public teamIsUsingRtm(teamId: string): boolean {
        return (this.slackRtm !== undefined) && this.slackRtm.teamIsUsingRtm(teamId);
    }

    public getIntent(userId: string) {
        return this.bridge.getIntent(userId);
    }

    public initialiseMetrics() {
        this.metrics = this.bridge.getPrometheusMetrics();

        this.bridge.registerBridgeGauges(() => {
            const now = Date.now() / 1000;

            const remoteRoomsByAge = new PrometheusMetrics.AgeCounters();
            const matrixRoomsByAge = new PrometheusMetrics.AgeCounters();

            this.rooms.all.forEach((room) => {
                remoteRoomsByAge.bump(now - room.RemoteATime!);
                matrixRoomsByAge.bump(now - room.MatrixATime!);
            });

            const countAges = (users: QuickLRU<string, MatrixUser|SlackGhost>) => {
                const counts = new PrometheusMetrics.AgeCounters();
                const snapshot = [...users.values()].filter((u) => u !== undefined && u.aTime! > 0);
                for (const user of snapshot) {
                    counts.bump(now - user.aTime!);
                }
                return counts;
            };

            return {
                matrixRoomConfigs: this.rooms.matrixRoomCount,
                remoteRoomConfigs: this.rooms.remoteRoomCount,
                // As a relaybot we don't create remote-side ghosts
                remoteGhosts: 0,

                matrixRoomsByAge,
                remoteRoomsByAge,

                matrixUsersByAge: countAges(this.matrixUsersById),
                remoteUsersByAge: countAges(this.ghostsByUserId),
            };
        });

        this.metrics.addCounter({
            help: "count of received messages",
            labels: ["side"],
            name: "received_messages",
        });
        this.metrics.addCounter({
            help: "count of sent messages",
            labels: ["side"],
            name: METRIC_SENT_MESSAGES,
        });
        this.metrics.addCounter({
            help: "Count of the number of remote API calls made",
            labels: ["method"],
            name: "remote_api_calls",
        });
        this.metrics.addTimer({
            help: "Histogram of processing durations of received Matrix messages",
            labels: ["outcome"],
            name: "matrix_request_seconds",
        });
        this.metrics.addTimer({
            help: "Histogram of processing durations of received remote messages",
            labels: ["outcome"],
            name: "remote_request_seconds",
        });
    }

    public incCounter(name: string, labels: MetricsLabels = {}) {
        if (!this.metrics) { return; }
        this.metrics.incCounter(name, labels);
    }

    public incRemoteCallCounter(type: string) {
        if (!this.metrics) { return; }
        this.metrics.incCounter("remote_api_calls", {method: type});
    }

    public startTimer(name: string, labels: MetricsLabels = {}) {
        if (!this.metrics) { return () => {}; }
        return this.metrics.startTimer(name, labels);
    }

    public getUrlForMxc(mxcUrl: string) {
        const hs = this.config.homeserver;
        return `${(hs.media_url || hs.url)}/_matrix/media/r0/download/${mxcUrl.substring("mxc://".length)}`;
    }

    public async getTeamDomainForMessage(message: any, teamId?: string) {
        if (message.team_domain) {
            return message.team_domain;
        }

        if (!teamId) {
            if (message.team_id) {
                teamId = message.team_id;
            } else {
                throw Error("Cannot determine team, no id given.");
            }
        }

        const team = await this.datastore.getTeam(teamId!);
        if (team) {
            return team.domain;
        }
    }

    public getUserId(id: string, teamDomain: string) {
        const localpart = `${this.userIdPrefix}${teamDomain.toLowerCase()}_${id.toUpperCase()}`;
        return `@${localpart}:${this.config.homeserver.server_name}`;
    }

    public async getGhostForSlackMessage(message: any, teamId?: string): Promise<SlackGhost> {
        // Slack ghost IDs need to be constructed from user IDs, not usernames,
        // because users can change their names
        // TODO if the team_domain is changed, we will recreate all users.
        // TODO(paul): Steal MatrixIdTemplate from matrix-appservice-gitter

        // team_domain is gone, so we have to actually get the domain from a friendly object.
        const teamDomain = (await this.getTeamDomainForMessage(message, teamId)).toLowerCase();
        return this.getGhostForSlack(message.user_id, teamDomain, teamId);
    }

    public async getGhostForSlack(slackUserId: string, teamDomain?: string, teamId?: string): Promise<SlackGhost> {
        let domain: string;
        if (!teamDomain && !teamId) {
            throw Error("Must provide either a teamDomain or a teamId");
        }
        if (!teamDomain) {
            domain = await this.getTeamDomainForMessage({team_id: teamId});
        } else {
            domain = teamDomain;
        }
        const userId = this.getUserId(
            slackUserId.toUpperCase(),
            domain,
        );
        const existing = this.ghostsByUserId.get(userId);
        if (existing) {
            log.debug("Getting existing ghost from cache for", userId);
            return existing;
        }

        const intent = this.bridge.getIntent(userId);
        const entry = await this.datastore.getUser(userId);
        await intent._ensureRegistered();

        let ghost: SlackGhost;
        if (entry) {
            log.debug("Getting existing ghost for", userId);
            ghost = SlackGhost.fromEntry(this, entry, intent);
        } else {
            log.debug("Creating new ghost for", userId);
            ghost = new SlackGhost(
                this,
                slackUserId,
                teamId,
                userId,
                intent,
            );
            await this.datastore.upsertUser(ghost);
        }

        this.ghostsByUserId.set(userId, ghost);
        return ghost;
    }

    public async getExistingSlackGhost(userId: string): Promise<SlackGhost|null> {
        if (!this.bridge.getBot().isRemoteUser(userId)) {
            // Catch this early.
            return null;
        }
        const entry = await this.datastore.getUser(userId);
        log.debug("Getting existing ghost for", userId);
        if (!entry) {
            return null;
        }
        const intent = this.bridge.getIntent(userId);
        return SlackGhost.fromEntry(this, entry, intent);
    }

    public getOrCreateMatrixUser(id: string) {
        let u = this.matrixUsersById.get(id);
        if (u) {
            return u;
        }
        u = new MatrixUser(this, {user_id: id});
        this.matrixUsersById.set(id, u);
        return u;
    }

    public genInboundId() {
        let attempts = 10;
        while (attempts > 0) {
            const id = randomstring.generate(INTERNAL_ID_LEN);
            if (this.rooms.getByInboundId(id) === undefined) {
                return id;
            }
            attempts--;
        }
        // Prevent tightlooping if randomness goes odd
        throw Error("Failed to generate a unique inbound ID after 10 attempts");
    }

    public async addBridgedRoom(room: BridgedRoom) {
        this.rooms.upsertRoom(room);
        if (this.slackRtm && room.SlackTeamId) {
            // This will start a new RTM client for the team, if the team
            // doesn't currently have a client running.
            await this.slackRtm.startTeamClientIfNotStarted(room.SlackTeamId);
        }
    }

    public getInboundUrlForRoom(room: BridgedRoom) {
        return this.config.inbound_uri_prefix + room.InboundId;
    }

    public getStoredEvent(roomId: string, eventType: string, stateKey?: string) {
        return this.stateStorage.getState(roomId, eventType, stateKey);
    }

    public async getState(roomId: string, eventType: string) {
        //   TODO: handle state_key. Has different return shape in the two cases
        const cachedEvent = this.getStoredEvent(roomId, eventType);
        if (cachedEvent && cachedEvent.length) {
            // StateLookup returns entire state events. client.getStateEvent returns
            //   *just the content*
            return cachedEvent[0].content;
        }

        return this.botIntent.client.getStateEvent(roomId, eventType);
    }

    public async listAllUsers(roomId: string) {
        const members: {[userId: string]: {
            displayname: string,
            avatar_url: string,
        }} = await this.bridge.getBot().getJoinedMembers(roomId);
        return Object.keys(members);
    }

    public async listGhostUsers(roomId: string) {
        const userIds = await this.listAllUsers(roomId);
        const regexp = new RegExp("^@" + this.config.username_prefix);
        return userIds.filter((i) => i.match(regexp));
    }

    public async drainAndLeaveMatrixRoom(roomId: string) {
        const userIds = await this.listGhostUsers(roomId);
        log.info(`Draining ${userIds.length} ghosts from ${roomId}`);
        await Promise.all(userIds.map((userId) =>
            this.getIntent(userId).leave(roomId),
        ));
        await this.botIntent.leave(roomId);
    }

    public async listRoomsFor(): Promise<string[]> {
        return this.bridge.getBot().getJoinedRooms();
    }

    public async onMatrixEvent(ev: {
        event_id: string,
        state_key?: string,
        type: string,
        room_id: string,
        sender: string,
        // tslint:disable-next-line: no-any
        content: any,
    }) {
        if (ev.sender === this.botUserId) {
            // We don't want to handle echo.
            return;
        }
        // simple de-dup
        const recents = this.recentMatrixEventIds;
        for (let i = 0; i < recents.length; i++) {
            if (recents[i] && recents[i] === ev.event_id) {
              // move the most recent ev to where we found a dup and add the
              // duplicate at the end (reasoning: we only want one of the
              // duplicated ev_id in the list, but we want it at the end)
              recents[i] = recents[this.mostRecentEventIdIdx];
              recents[this.mostRecentEventIdIdx] = ev.event_id;
              log.warn("Ignoring duplicate ev: " + ev.event_id);
              return;
            }
        }
        this.mostRecentEventIdIdx = (this.mostRecentEventIdIdx + 1) % RECENT_EVENTID_SIZE;
        recents[this.mostRecentEventIdIdx] = ev.event_id;

        this.incCounter("received_messages", {side: "matrix"});
        const endTimer = this.startTimer("matrix_request_seconds");

        if (UserAdminRoom.IsAdminRoomInvite(ev, this.botUserId)) {
            await this.datastore.setUserAdminRoom(ev.sender, ev.room_id);
            await this.botIntent.join(ev.room_id);
            await this.botIntent.sendMessage(ev.room_id, {
                msgtype: "m.notice",
                body: "Welcome to your Slack bridge admin room. Please say `help` for commands.",
                formatted_body: "Welcome to your Slack bridge admin room. Please say <code>help</code> for commands.",
                format: "org.matrix.custom.html",
            });
            endTimer({outcome: "success"});
            return;
        }

        if (ev.type === "m.room.member" && ev.state_key === this.botUserId) {
            // A membership event about myself
            const membership = ev.content.membership;
            const forRoom = this.rooms.getByMatrixRoomId(ev.room_id);
            if (membership === "invite") {
                // Automatically accept all invitations
                // NOTE: This can race and fail if the invite goes down the AS stream
                // before the homeserver believes we can actually join the room.
                await this.botIntent.join(ev.room_id);
                // Mark the room as active if we managed to join.
                if (forRoom) {
                    forRoom.MatrixRoomActive = true;
                    this.stateStorage.trackRoom(ev.room_id);
                }
            } else if (membership === "leave" || membership === "ban") {
                // We've been kicked out :(
                if (forRoom) {
                    forRoom.MatrixRoomActive = false;
                    this.stateStorage.untrackRoom(ev.room_id);
                }
            }
            endTimer({outcome: "success"});
            return;
        }

        if (ev.type === "m.room.member"
            && ev.state_key
            && this.bridge.getBot().isRemoteUser(ev.state_key)
            && ev.content.is_direct) {

            try {
                await this.handleDmInvite(ev.state_key, ev.sender, ev.room_id);
                endTimer({outcome: "success"});
            } catch (e) {
                log.error("Failed to handle DM invite: ", e);
                endTimer({outcome: "fail"});
            }
            return;
        }

        if (this.config.matrix_admin_room && ev.room_id === this.config.matrix_admin_room &&
            ev.type === "m.room.message") {
            try {
                await this.onMatrixAdminMessage(ev);
            } catch (e) {
                log.error("Failed processing admin message: ", e);
                endTimer({outcome: "fail"});
                return;
            }
            endTimer({outcome: "success"});
            return;
        }

        const room = this.rooms.getByMatrixRoomId(ev.room_id);
        if (!room) {
            const adminRoomUser = await this.datastore.getUserForAdminRoom(ev.room_id);
            if (adminRoomUser) {
                if (adminRoomUser !== ev.sender) {
                    // Not the correct user, ignore.
                    endTimer({outcome: "dropped"});
                    return;
                }
                try {
                    const adminRoom = this.rooms.getOrCreateAdminRoom(ev.room_id, adminRoomUser, this);
                    await adminRoom.handleEvent(ev);
                    endTimer({outcome: "success"});
                } catch (ex) {
                    log.error("Failed to handle admin mesage:", ex);
                    endTimer({outcome: "dropped"});
                }
                return;
            }
            log.warn(`Ignoring ev for matrix room with unknown slack channel: ${ev.room_id}`);
            endTimer({outcome: "dropped"});
            return;
        }

        // Handle a m.room.redaction event
        if (ev.type === "m.room.redaction") {
            try {
                await room.onMatrixRedaction(ev);
            } catch (e) {
                log.error("Failed procesing matrix redaction message: ", e);
                endTimer({outcome: "fail"});
                return;
            }
            endTimer({outcome: "success"});
            return;
        }

        // Handle a m.reaction event
        if (ev.type === "m.reaction") {
            try {
                await room.onMatrixReaction(ev);
            } catch (e) {
                log.error("Failed procesing reaction message: ", e);
                endTimer({outcome: "fail"});
                return;
            }
            endTimer({outcome: "success"});
        }

        let success = false;

        // Handle a m.room.message event
        if (ev.type !== "m.room.message" || !ev.content) {
            return;
        }

        if (ev.content["m.relates_to"] !== undefined) {
            const relatesTo = ev.content["m.relates_to"];
            if (relatesTo.rel_type === "m.replace" && relatesTo.event_id) {
                // We have an edit.
                try {
                    success = await room.onMatrixEdit(ev);
                } catch (e) {
                    log.error("Failed processing matrix edit: ", e);
                    endTimer({outcome: "fail"});
                    return;
                }
            }
        } else {
            try {
                success = await room.onMatrixMessage(ev);
            } catch (e) {
                log.error("Failed processing matrix message: ", e);
                endTimer({outcome: "fail"});
                return;
            }
        }

        endTimer({outcome: success ? "success" : "dropped"});
    }

    public async handleDmInvite(recipient: string, sender: string, roomId: string) {
        const intent = this.getIntent(recipient);
        await intent.join(roomId);
        if (!this.slackRtm) {
            await intent.sendEvent(roomId, "m.room.message", {
                body: "This slack bridge instance doesn't support private messaging.",
                msgtype: "m.notice",
            });
            await intent.leave();
            return;
        }

        const slackGhost = await this.getExistingSlackGhost(recipient);
        if (!slackGhost || !slackGhost.teamId) {
            // TODO: Create users dynamically who have never spoken.
            // https://github.com/matrix-org/matrix-appservice-slack/issues/211
            await intent.sendEvent(roomId, "m.room.message", {
                body: "The user does not exist or has not used the bridge yet.",
                msgtype: "m.notice",
            });
            await intent.leave(roomId);
            return;
        }
        const teamId = slackGhost.teamId;
        const rtmClient = this.slackRtm!.getUserClient(teamId, sender);
        const slackClient = await this.clientFactory.getClientForUser(teamId, sender);
        if (!rtmClient || !slackClient) {
            await intent.sendEvent(roomId, "m.room.message", {
                body: "You have not enabled puppeting for this Slack workspace. You must do that to speak to members.",
                msgtype: "m.notice",
            });
            await intent.leave(roomId);
            return;
        }
        const openResponse = (await slackClient.conversations.open({users: slackGhost.slackId, return_im: true})) as ConversationsOpenResponse;
        if (openResponse.already_open) {
            // Check to see if we have a room for this channel already.
            const existing = this.rooms.getBySlackChannelId(openResponse.channel.id);
            if (existing) {
                await this.datastore.deleteRoom(existing.InboundId);
                await intent.sendEvent(roomId, "m.room.message", {
                    body: "You already have a conversation open with this person, leaving that room and reattaching here.",
                    msgtype: "m.notice",
                });
                await intent.leave(existing.MatrixRoomId);
            }
        }
        const puppetIdent = (await slackClient.auth.test()) as AuthTestResponse;
        const team = await this.datastore.getTeam(teamId);
        // The convo may be open, but we do not have a channel for it. Create the channel.
        const room = new BridgedRoom(this, {
            inbound_id: openResponse.channel.id,
            matrix_room_id: roomId,
            slack_team_id: puppetIdent.team_id,
            slack_channel_id: openResponse.channel.id,
            slack_channel_name: undefined,
            puppet_owner: sender,
            is_private: true,
        }, team! , slackClient);
        room.updateUsingChannelInfo(openResponse);
        await this.addBridgedRoom(room);
        await this.datastore.upsertRoom(room);
        await slackGhost.intent.joinRoom(roomId);
    }

    public async onMatrixAdminMessage(ev) {
        const cmd = ev.content.body;

        // Ignore "# comment" lines as chatter between humans sharing the console
        if (cmd.match(/^\s*#/))  {
            return;
        }

        log.info("Admin: " + cmd);

        const response: any[] = [];
        const respond = (responseMsg: string) => {
            if (!response) {
                log.info(`Command response too late: ${responseMsg}`);
                return;
            }
            response.push(responseMsg);
        };

        try {
            // This will return true or false if the command matched.
            const matched = await this.adminCommands.parse(cmd, respond);
            if (!matched) {
                log.debug("Unrecognised command");
                respond("Unrecognised command");
            } else if (response.length === 0) {
                respond("Done");
            }
        } catch (ex) {
            log.debug(`Command '${cmd}' failed to complete:`, ex);
            respond("Command failed: " + ex);
        }

        const message = response.join("\n");

        await this.botIntent.sendEvent(ev.room_id, "m.room.message", {
            body: message,
            format: "org.matrix.custom.html",
            formatted_body: `<pre>${message}</pre>`,
            msgtype: "m.notice",
        });
    }

    public async run(cliPort: number) {
        log.info("Loading databases");
        const dbEngine = this.config.db ? this.config.db.engine.toLowerCase() : "nedb";
        if (dbEngine === "postgres") {
            const postgresDb = new PgDatastore(this.config.db!.connectionString);
            await postgresDb.ensureSchema();
            this.datastore = postgresDb;
        } else if (dbEngine === "nedb") {
            await this.bridge.loadDatabases();
            log.info("Loading teams.db");
            const NedbDs = require("nedb");
            const teamDatastore = new NedbDs({
                autoload: true,
                filename: path.join(this.config.dbdir || "", "teams.db"),
            });
            await new Promise((resolve, reject) => {
                teamDatastore.loadDatabase((err) => {
                if (err) {
                    reject(err);
                    return;
                }
                resolve();
            }); });
            this.datastore = new NedbDatastore(
                this.bridge.getUserStore(),
                this.bridge.getRoomStore(),
                this.bridge.getEventStore(),
                teamDatastore,
            );
        } else {
            throw Error("Unknown engine for database. Please use 'postgres' or 'nedb");
        }

        this.clientfactory = new SlackClientFactory(this.datastore, this.config, (method: string) => {
            this.incRemoteCallCounter(method);
        });
        let puppetsWaiting: Promise<unknown> = Promise.resolve();
        if (this.slackRtm) {
            const puppetEntries = await this.datastore.getPuppetedUsers();
            puppetsWaiting = Promise.all(puppetEntries.map(async (entry) => {
                try {
                    return this.slackRtm!.startUserClient(entry);
                } catch (ex) {
                    log.warn(`Failed to start puppet client for ${entry.matrixId}:`, ex);
                }
            }));
        }

        if (this.slackHookHandler) {
            await this.slackHookHandler.startAndListen(this.config.slack_hook_port!, this.config.tls);
        }
        const port = this.config.homeserver.appservice_port || cliPort;
        this.bridge.run(port, this.config, this.appservice);
        const roomListPromise = this.bridge.getBot().getJoinedRooms() as Promise<string[]>;

        this.bridge.addAppServicePath({
            handler: this.onHealth.bind(this.bridge),
            method: "GET",
            path: "/health",
        });

        Provisioning.addAppServicePath(this.bridge, this);

        // TODO(paul): see above; we had to defer this until now
        this.stateStorage = new StateLookup({
            client: this.bridge.getIntent().client,
            eventTypes: ["m.room.member", "m.room.power_levels"],
        });
        log.info("Fetching teams");
        const teams = await this.datastore.getAllTeams();
        log.info(`Loaded ${teams.length} teams`);
        const teamClients: { [id: string]: WebClient } = {};
        const teamPromises = new PQueue({concurrency: STARTUP_TEAM_INIT_CONCURRENCY});
        let i = 0;
        for (const team of teams) {
            i++;
            // tslint:disable-next-line: no-floating-promises
            teamPromises.add(async () => {
                log.info(`[${i}/${teams.length}] Getting team client for ${team.name || team.id}`);
                // This will create team clients before we use them for any rooms,
                // as a pre-optimisation.
                try {
                    teamClients[team.id] = await this.clientFactory.getTeamClient(team.id);
                } catch (ex) {
                    log.error(`Failed to create client for ${team.id}, some rooms may be unbridgable`);
                    log.error(ex);
                }
                // Also start RTM clients for teams.
                // Ensure the token is a bot token so that we can actually enable RTM for these teams.
                if (this.slackRtm && team.bot_token.startsWith("xoxb")) {
                    log.info(`Starting RTM for ${team.id}`);
                    try {
                        await this.slackRtm!.startTeamClientIfNotStarted(team.id);
                    } catch (ex) {
                        log.warn(`Failed to start RTM for ${team.id}, rooms may be missing slack messages: ${ex}`);
                    }
                    log.info(`Started RTM for ${team.id}`);
                }
            });
        }
        await teamPromises.onIdle();
        log.info("Finished loading all team clients");

        const entries = await this.datastore.getAllRooms();
        log.info(`Found ${entries.length} room entries in store`);
        const joinedRooms = await roomListPromise;
        i = 0;
        await Promise.all(entries.map(async (entry) => {
            i++;
            log.info(`[${i}/${entries.length}] Loading room entry ${entry.matrix_id}`);
            try {
                await this.startupLoadRoomEntry(entry, joinedRooms, teamClients);
            } catch (ex) {
                log.error(`Failed to load entry ${entry.matrix_id}, exception thrown`, ex);
            }
        }));

        const teamSyncPromise = this.teamSyncer ? this.teamSyncer.syncAllTeams(teamClients) : null;

        if (this.metrics) {
            this.metrics.addAppServicePath(this.bridge);
            // Send process stats again just to make the counters update sooner after
            // startup
            this.metrics.refresh();
        }
        await puppetsWaiting;
        await teamSyncPromise;
        log.info("Bridge initialised.");
    }

    private async startupLoadRoomEntry(entry: RoomEntry, joinedRooms: string[], teamClients: {[teamId: string]: WebClient}) {
        // If we aren't in the room, mark as inactive until we get re-invited.
        const activeRoom = entry.remote.puppet_owner !== undefined || joinedRooms.includes(entry.matrix_id);
        if (!activeRoom) {
            log.warn(`${entry.matrix_id} marked as inactive, bot is not joined to room`);
        }
        const teamId = entry.remote.slack_team_id;
        const teamEntry = teamId ? await this.datastore.getTeam(teamId) || undefined : undefined;
        let slackClient: WebClient|null = null;
        try {
            if (entry.remote.puppet_owner) {
                // Puppeted room (like a DM)
                slackClient = await this.clientFactory.getClientForUser(entry.remote.slack_team_id!, entry.remote.puppet_owner);
            } else if (teamId && teamClients[teamId]) {
                slackClient = teamClients[teamId];
            }
        } catch (ex) {
            log.error(`Failed to track room ${entry.matrix_id} ${entry.remote.name}:`, ex);
        }
        if (!slackClient && !entry.remote.webhook_uri) { // Do not warn if this is a webhook.
            log.warn(`${entry.remote.name} ${entry.remote.id} does not have a WebClient and will not be able to issue slack requests`);
        }
        const room = BridgedRoom.fromEntry(this, entry, teamEntry, slackClient || undefined);
        await this.addBridgedRoom(room);
        room.MatrixRoomActive = activeRoom;
        if (!room.IsPrivate && activeRoom) {
            // Only public rooms can be tracked.
            this.stateStorage.trackRoom(entry.matrix_id);
        }
    }

    // This so-called "link" action is really a multi-function generic provisioning
    // interface. It will
    //  * Create a BridgedRoom instance, linked to the given Matrix room ID
    //  * Associate a webhook_uri to an existing instance
    public async actionLink(opts: {
        matrix_room_id: string,
        slack_webhook_uri?: string,
        slack_channel_id?: string,
        slack_bot_token?: string,
        team_id?: string,
    }) {
        let slackClient: WebClient|undefined;
        let room: BridgedRoom;
        let teamEntry: TeamEntry|null = null;
        let teamId: string = opts.team_id!;

        const matrixRoomId = opts.matrix_room_id;
        const existingRoom = this.rooms.getByMatrixRoomId(matrixRoomId);

        if (!opts.team_id && !opts.slack_bot_token) {
            if (!opts.slack_webhook_uri) {
                throw Error("Neither a team_id nor a bot_token were provided");
            }
        }

        if (opts.slack_bot_token) {
            if (!opts.slack_bot_token.startsWith("xoxb-")) {
                throw Error("Provided token is not a bot token. Ensure the token starts with xoxb-");
            }
            // We may have this team already and want to update the token, or this might be new.
            // But first check that the token works.
            try {
                teamId = await this.clientFactory.upsertTeamByToken(opts.slack_bot_token);
                log.info(`Found ${teamId} for token`);
            } catch (ex) {
                log.error("Failed to action link because the token couldn't used:", ex);
                throw Error("Token did not work, unable to get team");
            }
        }

        // else, assume we have a teamId
        if (teamId) {
            try {
                slackClient = await this.clientFactory.getTeamClient(teamId);
            } catch (ex) {
                log.error("Failed to action link because the team client couldn't be fetched:", ex);
                throw Error("Team is known, but unable to get team client");
            }

            teamEntry = await this.datastore.getTeam(teamId);
            if (!teamEntry) {
                throw Error("Team ID provided, but no team found in database");
            }
        }

        let isNew = false;
        if (!existingRoom) {
            try {
                await this.botIntent.join(matrixRoomId);
            } catch (ex) {
                log.error("Couldn't join room, not bridging");
                throw Error("Could not join room");
            }
            const inboundId = this.genInboundId();

            room = new BridgedRoom(this, {
                inbound_id: inboundId,
                matrix_room_id: matrixRoomId,
                slack_team_id: teamId,
                is_private: false,
            }, teamEntry || undefined, slackClient);
            isNew = true;
            this.stateStorage.trackRoom(matrixRoomId);
        } else {
            room = existingRoom;
        }

        if (opts.slack_webhook_uri) {
            room.SlackWebhookUri = opts.slack_webhook_uri;
        }

        if (opts.slack_channel_id) {
            room.SlackChannelId = opts.slack_channel_id;
        }

        if (!room.SlackChannelId && !room.SlackWebhookUri) {
            throw Error("Missing webhook_id OR channel_id");
        }

        if (slackClient && opts.slack_channel_id) {
            // PSA: Bots cannot join channels, they have a limited set of APIs https://api.slack.com/methods/bots.info

            const infoRes = (await slackClient.conversations.info({ channel: opts.slack_channel_id})) as ConversationsInfoResponse;
            if (!infoRes.ok) {
                log.error(`conversations.info for ${opts.slack_channel_id} errored:`, infoRes.error);
                throw Error("Failed to get channel info");
            }
            room.setBotClient(slackClient);
            room.SlackChannelName = infoRes.channel.name;
        }

        if (isNew) {
            await this.addBridgedRoom(room);
        }
        if (room.isDirty) {
            await this.datastore.upsertRoom(room);
        }

        if (this.slackRtm && !room.SlackWebhookUri) {
            await this.slackRtm.startTeamClientIfNotStarted(room.SlackTeamId!);
        }

        return room;
    }

    public async actionUnlink(opts: {
        matrix_room_id: string,
    }) {
        const room = this.rooms.getByMatrixRoomId(opts.matrix_room_id);
        if (!room) {
            throw Error("Cannot unlink - unknown channel");
        }

        this.rooms.removeRoom(room);
        this.stateStorage.untrackRoom(opts.matrix_room_id);

        const id = room.toEntry().id;
        await this.drainAndLeaveMatrixRoom(opts.matrix_room_id);
        await this.datastore.deleteRoom(id);
    }

    public async checkLinkPermission(matrixRoomId: string, userId: string) {
        const STATE_DEFAULT = 50;
        // We decide to allow a user to link or unlink, if they have a powerlevel
        //   sufficient to affect the 'm.room.power_levels' state; i.e. the
        //   "operator" heuristic.
        const powerLevels = await this.getState(matrixRoomId, "m.room.power_levels");
        const userLevel =
            (powerLevels.users && userId in powerLevels.users) ? powerLevels.users[userId] :
            powerLevels.users_default;

        const requiresLevel =
            (powerLevels.events && "m.room.power_levels" in powerLevels.events) ?
            powerLevels.events["m.room.power_levels"] :
            ("state_default" in powerLevels) ? powerLevels.powerLevels : STATE_DEFAULT;

        return userLevel >= requiresLevel;
    }

    public async setUserAccessToken(userId: string, teamId: string, slackId: string, accessToken: string, puppeting: boolean) {
        let matrixUser = await this.datastore.getMatrixUser(userId);
        matrixUser = matrixUser ? matrixUser : new BridgeMatrixUser(userId);
        const accounts = matrixUser.get("accounts") || {};
        accounts[slackId] = {
            access_token: accessToken,
            team_id: teamId,
        };
        matrixUser.set("accounts", accounts);
        await this.datastore.storeMatrixUser(matrixUser);
        if (puppeting) {
            // Store it here too for puppeting.
            await this.datastore.setPuppetToken(teamId, slackId, userId, accessToken);
            await this.slackRtm!.startUserClient({
                teamId,
                slackId,
                matrixId: userId,
                token: accessToken,
            });
        }
        log.info(`Set new access token for ${userId} (team: ${teamId})`);
    }

    public async matrixUserInSlackTeam(teamId: string, userId: string) {
        const matrixUser = await this.datastore.getMatrixUser(userId);
        if (matrixUser === null) {
            return false;
        }
        const accounts: {team_id: string}[] = Object.values(matrixUser.get("accounts"));
        return accounts.find((acct) => acct.team_id === teamId);
    }

    public async getNullGhostDisplayName(channel: string, userId: string): Promise<string> {
        const room = this.rooms.getBySlackChannelId(channel);
        const nullGhost = new SlackGhost(this, userId, room!.SlackTeamId!, userId);
        if (!room || !room.SlackClient) {
            return userId;
        }
        return (await nullGhost.getDisplayname(room!.SlackClient!)) || userId;
    }

    public async killBridge() {
        log.info("Killing bridge");
        if (this.slackRtm) {
            log.info("Closing RTM connections");
            await this.slackRtm.disconnectAll();
        }
        log.info("Closing appservice");
        await this.appservice.close();
        log.info("Bridge killed");
    }

    private onHealth(_, res: Response) {
        res.status(201).send("");
    }
}<|MERGE_RESOLUTION|>--- conflicted
+++ resolved
@@ -40,11 +40,8 @@
 import * as QuickLRU from "quick-lru";
 import PQueue from "p-queue";
 import { UserAdminRoom } from "./rooms/UserAdminRoom";
-<<<<<<< HEAD
 import { TeamSyncer } from "./TeamSyncer";
-=======
 import { AppService, AppServiceRegistration } from "matrix-appservice";
->>>>>>> 1aa72fb0
 
 const log = Logging.get("Main");
 
@@ -187,12 +184,11 @@
         if (config.enable_metrics) {
             this.initialiseMetrics();
         }
-<<<<<<< HEAD
 
         if (config.team_sync) {
             this.teamSyncer = new TeamSyncer(this);
         }
-=======
+
         const homeserverToken = registration.getHomeserverToken();
         if (homeserverToken === null) {
             throw Error("Homeserver token is null");
@@ -202,7 +198,6 @@
             homeserverToken,
             httpMaxSizeBytes: 0, // This field is optional.
         });
->>>>>>> 1aa72fb0
     }
 
     public teamIsUsingRtm(teamId: string): boolean {
