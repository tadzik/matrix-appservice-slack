/*
Copyright 2019 The Matrix.org Foundation C.I.C.

Licensed under the Apache License, Version 2.0 (the "License");
you may not use this file except in compliance with the License.
You may obtain a copy of the License at

    http://www.apache.org/licenses/LICENSE-2.0

Unless required by applicable law or agreed to in writing, software
distributed under the License is distributed on an "AS IS" BASIS,
WITHOUT WARRANTIES OR CONDITIONS OF ANY KIND, either express or implied.
See the License for the specific language governing permissions and
limitations under the License.
*/

<<<<<<< HEAD
import { Bridge, PrometheusMetrics, StateLookup,
    Logging, Intent, UserMembership } from "matrix-appservice-bridge";
=======
import { Bridge, PrometheusMetrics, StateLookup, StateLookupEvent,
    Logging, Intent } from "matrix-appservice-bridge";
>>>>>>> 337596fb
import { Gauge } from "prom-client";
import * as path from "path";
import * as randomstring from "randomstring";
import { WebClient } from "@slack/web-api";
import { IConfig, CACHING_DEFAULTS } from "./IConfig";
import { OAuth2 } from "./OAuth2";
import { BridgedRoom } from "./BridgedRoom";
import { SlackGhost } from "./SlackGhost";
import { MatrixUser } from "./MatrixUser";
import { SlackHookHandler } from "./SlackHookHandler";
import { AdminCommands } from "./AdminCommands";
import { Provisioner } from "./Provisioning";
import { INTERNAL_ID_LEN } from "./BaseSlackHandler";
import { SlackRTMHandler } from "./SlackRTMHandler";
import { ConversationsInfoResponse, ConversationsOpenResponse, AuthTestResponse, UsersInfoResponse } from "./SlackResponses";
import { Datastore, RoomEntry, SlackAccount, TeamEntry } from "./datastore/Models";
import { NedbDatastore } from "./datastore/NedbDatastore";
import { PgDatastore } from "./datastore/postgres/PgDatastore";
import { SlackClientFactory } from "./SlackClientFactory";
import { Response } from "express";
import { SlackRoomStore } from "./SlackRoomStore";
import QuickLRU from "quick-lru";
import PQueue from "p-queue";
import { UserAdminRoom } from "./rooms/UserAdminRoom";
import { TeamSyncer } from "./TeamSyncer";
import { AppService, AppServiceRegistration } from "matrix-appservice";
import { SlackGhostStore } from "./SlackGhostStore";
import { AllowDenyList, DenyReason } from "./AllowDenyList";

const log = Logging.get("Main");

const RECENT_EVENTID_SIZE = 20;
const STARTUP_TEAM_INIT_CONCURRENCY = 10;
const STARTUP_RETRY_TIME_MS = 5000;
export const METRIC_ACTIVE_USERS = "active_users";
export const METRIC_ACTIVE_ROOMS = "active_rooms";
export const METRIC_PUPPETS = "remote_puppets";
export const METRIC_RECEIVED_MESSAGE = "received_messages";
export const METRIC_SENT_MESSAGES = "sent_messages";

export interface ISlackTeam {
    id: string;
    domain: string;
    name: string;
}

interface MetricsLabels { [labelName: string]: string; }

type TimerFunc = (labels?: Partial<Record<string, string | number>> | undefined) => void;

export class Main {

    public get botIntent(): Intent {
        return this.bridge.getIntent();
    }

    public get userIdPrefix(): string {
        return this.config.username_prefix;
    }

    public get botUserId(): string {
        return this.bridge.getBot().getUserId();
    }

    public get clientFactory(): SlackClientFactory {
        return this.clientfactory;
    }

    public get ghostStore(): SlackGhostStore {
        return this.ghosts;
    }

    public readonly oauth2: OAuth2|null = null;

    public datastore!: Datastore;

    private recentMatrixEventIds: string[] = new Array(RECENT_EVENTID_SIZE);
    private mostRecentEventIdIdx = 0;

    public readonly rooms: SlackRoomStore = new SlackRoomStore();
    private ghosts!: SlackGhostStore; // Defined in .run

    private matrixUsersById: QuickLRU<string, MatrixUser>;

    private bridge: Bridge;
    private appservice: AppService;
    private ready = false;

    // TODO(paul): ugh. this.getBotIntent() doesn't work before .run time
    // So we can't create the StateLookup instance yet
    private stateStorage: StateLookup|null = null;

    private slackHookHandler?: SlackHookHandler;
    private slackRtm?: SlackRTMHandler;
    private metrics?: {
        prometheus: PrometheusMetrics;
        metricActiveRooms: Gauge<string>;
        metricActiveUsers: Gauge<string>;
        metricPuppets: Gauge<string>;
    };
    private metricsCollectorInterval?: NodeJS.Timeout;

    private adminCommands: AdminCommands;
    private clientfactory!: SlackClientFactory;
    public readonly teamSyncer?: TeamSyncer;
    public readonly allowDenyList: AllowDenyList;

    private provisioner: Provisioner;

    constructor(public readonly config: IConfig, registration: AppServiceRegistration) {
        this.adminCommands = new AdminCommands(this);

        if (config.oauth2) {
            const redirectPrefix = config.oauth2.redirect_prefix || config.inbound_uri_prefix;
            if (!redirectPrefix) {
                throw Error("Either inbound_uri_prefix or oauth2.redirect_prefix must be defined for oauth2 support");
            }
            this.oauth2 = new OAuth2({
                client_id: config.oauth2.client_id,
                client_secret: config.oauth2.client_secret,
                main: this,
                redirect_prefix: redirectPrefix,
                template_file: config.oauth2.html_template || path.join(__dirname, ".." , "templates/oauth_result.html.njk") ,
            });
        }

        config.caching = { ...CACHING_DEFAULTS, ...config.caching };

        this.matrixUsersById = new QuickLRU({ maxSize: config.caching.matrixUserCache });

        if ((!config.rtm || !config.rtm.enable) && (!config.slack_hook_port || !config.inbound_uri_prefix)) {
            throw Error("Neither rtm.enable nor slack_hook_port|inbound_uri_prefix is defined in the config." +
            "The bridge must define a listener in order to run");
        }

        if ((!config.rtm?.enable || !config.oauth2) && config.puppeting?.enabled) {
            throw Error("Either rtm and/or oauth2 is not enabled, but puppeting is enabled. Both need to be enabled for puppeting to work.");
        }

        let bridgeStores = {};
        const usingNeDB = config.db === undefined;
        if (usingNeDB) {
            const dbdir = config.dbdir || "";
            const URL = "https://github.com/matrix-org/matrix-appservice-slack/blob/master/docs/datastores.md";
            log.warn("** NEDB IS END-OF-LIFE **");
            log.warn("Starting with version 1.0, the nedb datastore is being discontinued in favour of " +
                     `postgresql. Please see ${URL} for more information.`);
            bridgeStores = {
                eventStore: path.join(dbdir, "event-store.db"),
                roomStore: path.join(dbdir, "room-store.db"),
                userStore: path.join(dbdir, "user-store.db"),
            };
        } else {
            bridgeStores = {
                // Don't create store
                disableStores: true,
            };
        }

        this.bridge = new Bridge({
            controller: {
                onEvent: async(request) => {
                    const ev = request.getData();
                    void this.stateStorage?.onEvent(ev);
                    this.onMatrixEvent(ev).then(() => {
                        log.info(`Handled ${ev.event_id} (${ev.room_id})`);
                    }).catch((ex) => {
                        log.error(`Failed to handle ${ev.event_id} (${ev.room_id})`, ex);
                    });
                },
                onUserQuery: () => ({}), // auto-provision users with no additional data
            },
            roomUpgradeOpts: {
                consumeEvent: true,
                migrateGhosts: true,
                onRoomMigrated: this.onRoomUpgrade.bind(this),
                migrateStoreEntries: false,
            },
            domain: config.homeserver.server_name,
            homeserverUrl: config.homeserver.url,
            registration,
            ...bridgeStores,
            disableContext: true,
        });

        this.provisioner = new Provisioner(this, this.bridge);


        if (config.rtm && config.rtm.enable) {
            log.info("Enabled RTM");
            this.slackRtm = new SlackRTMHandler(this);
        }

        if (config.slack_hook_port) {
            this.slackHookHandler = new SlackHookHandler(this);
        }

        if (config.enable_metrics) {
            this.initialiseMetrics();
        }

        if (config.team_sync) {
            this.teamSyncer = new TeamSyncer(this);
        }

        this.allowDenyList = new AllowDenyList(
            config.puppeting?.direct_messages,
            config.provisioning?.channel_adl,
        );

        const homeserverToken = registration.getHomeserverToken();
        if (homeserverToken === null) {
            throw Error("Homeserver token is null");
        }

        this.appservice = new AppService({
            homeserverToken,
            httpMaxSizeBytes: 0, // This field is optional.
        });
    }

    public teamIsUsingRtm(teamId: string): boolean {
        return (this.slackRtm !== undefined) && this.slackRtm.teamIsUsingRtm(teamId);
    }

    public getIntent(userId: string): Intent {
        return this.bridge.getIntent(userId);
    }

    public initialiseMetrics(): void {
        const prometheus = this.bridge.getPrometheusMetrics();

        this.bridge.registerBridgeGauges(() => {
            const now = Date.now() / 1000;

            const remoteRoomsByAge = new PrometheusMetrics.AgeCounters();
            const matrixRoomsByAge = new PrometheusMetrics.AgeCounters();

            this.rooms.all.forEach((room) => {
                remoteRoomsByAge.bump(now - room.RemoteATime!);
                matrixRoomsByAge.bump(now - room.MatrixATime!);
            });

            const countAges = (users: QuickLRU<string, MatrixUser|SlackGhost>) => {
                const counts = new PrometheusMetrics.AgeCounters();
                const snapshot = [...users.values()].filter((u) => u !== undefined && u.aTime! > 0);
                for (const user of snapshot) {
                    counts.bump(now - user.aTime!);
                }
                return counts;
            };

            return {
                matrixRoomConfigs: this.rooms.matrixRoomCount,
                remoteRoomConfigs: this.rooms.remoteRoomCount,
                // As a relaybot we don't create remote-side ghosts
                remoteGhosts: 0,

                matrixRoomsByAge,
                remoteRoomsByAge,

                matrixUsersByAge: countAges(this.matrixUsersById),
                remoteUsersByAge: countAges(this.ghosts.cached),
            };
        });

        prometheus.addCounter({
            help: "count of received messages",
            labels: ["side"],
            name: METRIC_RECEIVED_MESSAGE,
        });
        prometheus.addCounter({
            help: "count of sent messages",
            labels: ["side"],
            name: METRIC_SENT_MESSAGES,
        });
        prometheus.addCounter({
            help: "Count of the number of remote API calls made",
            labels: ["method"],
            name: "remote_api_calls",
        });
        prometheus.addTimer({
            help: "Histogram of processing durations of received Matrix messages",
            labels: ["outcome"],
            name: "matrix_request_seconds",
        });
        prometheus.addTimer({
            help: "Histogram of processing durations of received remote messages",
            labels: ["outcome"],
            name: "remote_request_seconds",
        });
        const metricActiveUsers = prometheus.addGauge({
            help: "Count of active users",
            labels: ["remote", "team_id"],
            name: METRIC_ACTIVE_USERS,
        });
        const metricActiveRooms = prometheus.addGauge({
            help: "Count of active bridged rooms (types are 'channel' and 'user')",
            labels: ["team_id", "type"],
            name: METRIC_ACTIVE_ROOMS,
        });
        const metricPuppets = prometheus.addGauge({
            help: "Amount of puppeted users on the remote side of the bridge",
            labels: ["team_id"],
            name: METRIC_PUPPETS,
        });
        this.metrics = {
            prometheus,
            metricActiveUsers,
            metricActiveRooms,
            metricPuppets,
        };
    }

    public incCounter(name: string, labels: MetricsLabels = {}): void {
        this.metrics?.prometheus.incCounter(name, labels);
    }

    public incRemoteCallCounter(type: string): void {
        this.metrics?.prometheus.incCounter("remote_api_calls", {method: type});
    }

    /**
     * Gathers the active rooms and users from the database and updates the metrics.
     * This function should be called on a regular interval or after an important
     * change to the metrics has happened.
     */
    public async updateActivityMetrics(): Promise<void> {
        if (!this.metrics) {
            return;
        }
        const roomsByTeamAndType = await this.datastore.getActiveRoomsPerTeam();
        const usersByTeamAndRemote = await this.datastore.getActiveUsersPerTeam();

        this.metrics.metricActiveRooms.reset();
        for (const [teamId, teamData] of roomsByTeamAndType.entries()) {
            for (const [roomType, numberOfActiveRooms] of teamData.entries()) {
                this.metrics.metricActiveRooms.set({ team_id: teamId, type: roomType }, numberOfActiveRooms);
            }
        }

        this.metrics.metricActiveUsers.reset();
        for (const [teamId, teamData] of usersByTeamAndRemote.entries()) {
            this.metrics.metricActiveUsers.set({ team_id: teamId, remote: "true" }, teamData.get(true) || 0);
            this.metrics.metricActiveUsers.set({ team_id: teamId, remote: "false" }, teamData.get(false) || 0);
        }
    }

<<<<<<< HEAD
    public startTimer(name: string, labels: MetricsLabels = {}): TimerFunc {
=======
    public startTimer(name: string, labels: MetricsLabels = {}): (labels?: Record<string, string|number>) => void {
>>>>>>> 337596fb
        return this.metrics ? this.metrics.prometheus.startTimer(name, labels) : () => {};
    }

    public getUrlForMxc(mxcUrl: string): string {
        const hs = this.config.homeserver;
        return `${(hs.media_url || hs.url)}/_matrix/media/r0/download/${mxcUrl.substring("mxc://".length)}`;
    }

    public async getTeamDomainForMessage(message: Record<string, unknown>, teamId?: string): Promise<string|undefined> {
        if (typeof message.team_domain === 'string') {
            return message.team_domain;
        }

        if (!teamId) {
            if (!message.team_id) {
                throw Error("Cannot determine team, no id given.");
            } else if (typeof message.team_id !== 'string') {
                throw Error("Cannot determine team, id is invalid.");
            }
            teamId = message.team_id;
        }

        const team = await this.datastore.getTeam(teamId);
        if (team) {
            return team.domain;
        }
    }

    public getOrCreateMatrixUser(id: string): MatrixUser {
        let u = this.matrixUsersById.get(id);
        if (u) {
            return u;
        }
        u = new MatrixUser(this, {user_id: id});
        this.matrixUsersById.set(id, u);
        return u;
    }

    public genInboundId(): string {
        let attempts = 10;
        while (attempts > 0) {
            const id = randomstring.generate(INTERNAL_ID_LEN);
            if (this.rooms.getByInboundId(id) === undefined) {
                return id;
            }
            attempts--;
        }
        // Prevent tightlooping if randomness goes odd
        throw Error("Failed to generate a unique inbound ID after 10 attempts");
    }

    public async addBridgedRoom(room: BridgedRoom): Promise<void> {
        this.rooms.upsertRoom(room);
        if (this.slackRtm && room.SlackTeamId) {
            // This will start a new RTM client for the team, if the team
            // doesn't currently have a client running.
            await this.slackRtm.startTeamClientIfNotStarted(room.SlackTeamId);
        }
    }

    public getInboundUrlForRoom(room: BridgedRoom): string {
        return this.config.inbound_uri_prefix + room.InboundId;
    }

    public getStoredEvent(roomId: string, eventType: string, stateKey?: string): StateLookupEvent|StateLookupEvent[]|null|undefined {
        return this.stateStorage?.getState(roomId, eventType, stateKey);
    }

    public async getState(roomId: string, eventType: string): Promise<any> {
        const cachedEvent = this.getStoredEvent(roomId, eventType);
        if (cachedEvent && Array.isArray(cachedEvent) && cachedEvent.length) {
            // StateLookup returns entire state events. client.getStateEvent returns
            //   *just the content*
            return cachedEvent[0].content;
        }

        return this.botIntent.client.getStateEvent(roomId, eventType);
    }

    public async listAllUsers(roomId: string): Promise<string[]> {
        const members = await this.bridge.getBot().getJoinedMembers(roomId);
        return Object.keys(members);
    }

    public async listGhostUsers(roomId: string): Promise<string[]> {
        const userIds = await this.listAllUsers(roomId);
        const regexp = new RegExp("^@" + this.config.username_prefix);
        return userIds.filter((i) => i.match(regexp));
    }

    public async drainAndLeaveMatrixRoom(roomId: string): Promise<void> {
        const userIds = await this.listGhostUsers(roomId);
        log.info(`Draining ${userIds.length} ghosts from ${roomId}`);
        await Promise.all(userIds.map(async(userId) =>
            this.getIntent(userId).leave(roomId),
        ));
        await this.botIntent.leave(roomId);
    }

    public async listRoomsFor(): Promise<string[]> {
        return this.bridge.getBot().getJoinedRooms();
    }

    private async handleMatrixMembership(ev: {
        event_id: string,
        state_key: string,
        type: string,
        room_id: string,
        sender: string,
<<<<<<< HEAD
        content: {
            is_direct: boolean;
            membership: UserMembership;
=======
        content: any,
    }): Promise<void> {
        if (ev.sender === this.botUserId) {
            // We don't want to handle echo.
            return;
        }
        // simple de-dup
        const recents = this.recentMatrixEventIds;
        for (let i = 0; i < recents.length; i++) {
            if (recents[i] && recents[i] === ev.event_id) {
                // move the most recent ev to where we found a dup and add the
                // duplicate at the end (reasoning: we only want one of the
                // duplicated ev_id in the list, but we want it at the end)
                recents[i] = recents[this.mostRecentEventIdIdx];
                recents[this.mostRecentEventIdIdx] = ev.event_id;
                log.warn("Ignoring duplicate ev: " + ev.event_id);
                return;
            }
>>>>>>> 337596fb
        }
    }, room: BridgedRoom|undefined, endTimer: TimerFunc) {
        const bot = this.bridge.getBot();

        const senderIsRemote = bot.isRemoteUser(ev.sender);
        const recipientIsRemote = bot.isRemoteUser(ev.state_key);

        // Bot membership
        if (ev.state_key === this.botUserId) {
            const membership = ev.content.membership;
            const forRoom = this.rooms.getByMatrixRoomId(ev.room_id);
            if (membership === "invite") {
                // Automatically accept all invitations
                // NOTE: This can race and fail if the invite goes down the AS stream
                // before the homeserver believes we can actually join the room.
                await this.botIntent.join(ev.room_id);
                // Mark the room as active if we managed to join.
                if (forRoom) {
                    forRoom.MatrixRoomActive = true;
                    await this.stateStorage?.trackRoom(ev.room_id);
                }
            } else if (membership === "leave" || membership === "ban") {
                // We've been kicked out :(
                if (forRoom) {
                    forRoom.MatrixRoomActive = false;
                    this.stateStorage?.untrackRoom(ev.room_id);
                }
            }
            endTimer({outcome: "success"});
            return;
        }

        // Matrix User -> Remote user
        if (!senderIsRemote && recipientIsRemote) {
            if (ev.content.is_direct) {
                // DM
                try {
                    await this.handleDmInvite(ev.state_key, ev.sender, ev.room_id);
                    endTimer({outcome: "success"});
                } catch (e) {
                    log.error("Failed to handle DM invite: ", e);
                    endTimer({outcome: "fail"});
                }
            } else if (room) {
                // Normal invite
                await room.onMatrixInvite(ev.sender, ev.state_key);
                endTimer({ outcome: "success" });
            }
            return;
        }

        if (!room) {
            // We can't do anything else without a room
            return;
        }

        // Regular membership from matrix user
        if (!senderIsRemote) {
            const membership = ev.content.membership;
            if (membership === "join") {
                await room.onMatrixJoin(ev.state_key);
                // Do we need to onboard this user?
                if (this.config.puppeting?.enabled && this.config.puppeting.onboard_users) {
                    const adminRoomUser = await this.datastore.getUserAdminRoom(ev.state_key);
                    const puppets = await this.datastore.getPuppetsByMatrixId(ev.state_key);
                    if (!adminRoomUser && puppets.length === 0) {
                        // No admin room, and no puppets but just joined a Slack room.
                        await UserAdminRoom.inviteAndCreateAdminRoom(ev.state_key, this);
                    }
                }
            } else if (membership === "leave" || membership === "ban") {
                await room.onMatrixLeave(ev.state_key);
            }
            // Invites are not handled
        }
    }

    public async onMatrixEvent(ev: {
        event_id: string,
        state_key?: string,
        type: string,
        room_id: string,
        sender: string,
        content: any,
    }) {
        if (ev.sender === this.botUserId) {
            // We don't want to handle echo.
            return;
        }
        // simple de-dup
        const recents = this.recentMatrixEventIds;
        for (let i = 0; i < recents.length; i++) {
            if (recents[i] && recents[i] === ev.event_id) {
                // move the most recent ev to where we found a dup and add the
                // duplicate at the end (reasoning: we only want one of the
                // duplicated ev_id in the list, but we want it at the end)
                recents[i] = recents[this.mostRecentEventIdIdx];
                recents[this.mostRecentEventIdIdx] = ev.event_id;
                log.warn("Ignoring duplicate ev: " + ev.event_id);
                return;
            }
        }
        this.mostRecentEventIdIdx = (this.mostRecentEventIdIdx + 1) % RECENT_EVENTID_SIZE;
        recents[this.mostRecentEventIdIdx] = ev.event_id;

        this.incCounter(METRIC_RECEIVED_MESSAGE, {side: "matrix"});
        const endTimer = this.startTimer("matrix_request_seconds");

        // Admin room message
        if (ev.room_id === this.config.matrix_admin_room &&
            ev.type === "m.room.message") {
            try {
                await this.onMatrixAdminMessage(ev);
            } catch (e) {
                log.error("Failed processing admin message: ", e);
                endTimer({outcome: "fail"});
                return;
            }
            endTimer({outcome: "success"});
            return;
        }

        if (UserAdminRoom.IsAdminRoomInvite(ev, this.botUserId)) {
            await this.datastore.setUserAdminRoom(ev.sender, ev.room_id);
            await this.botIntent.join(ev.room_id);
            await this.botIntent.sendMessage(ev.room_id, {
                msgtype: "m.notice",
                body: "Welcome to your Slack bridge admin room. Please say `help` for commands.",
                formatted_body: "Welcome to your Slack bridge admin room. Please say <code>help</code> for commands.",
                format: "org.matrix.custom.html",
            });
            endTimer({outcome: "success"});
            return;
        }

        const room = this.rooms.getByMatrixRoomId(ev.room_id);
        if (ev.type === "m.room.member") {
            const stateKey = ev.state_key;
            if (stateKey !== undefined) {
                await this.handleMatrixMembership({
                    ...ev,
                    state_key: stateKey,
                }, room, endTimer);
            }
            return;
        }

        if (!room) {
            const adminRoomUser = await this.datastore.getUserForAdminRoom(ev.room_id);
            if (adminRoomUser) {
                if (adminRoomUser !== ev.sender) {
                    // Not the correct user, ignore.
                    endTimer({outcome: "dropped"});
                    return;
                }
                try {
                    const adminRoom = this.rooms.getOrCreateAdminRoom(ev.room_id, adminRoomUser, this);
                    await adminRoom.handleEvent(ev);
                    endTimer({outcome: "success"});
                } catch (ex) {
                    log.error("Failed to handle admin mesage:", ex);
                    endTimer({outcome: "dropped"});
                }
                return;
            }
            log.warn(`Ignoring ev for matrix room with unknown slack channel: ${ev.room_id}`);
            endTimer({outcome: "dropped"});
            return; // Can't do anything without a room.
        }

        // Handle a m.room.redaction event
        if (ev.type === "m.room.redaction") {
            try {
                await room.onMatrixRedaction(ev);
            } catch (e) {
                log.error("Failed processing matrix redaction message: ", e);
                endTimer({outcome: "fail"});
                return;
            }
            endTimer({outcome: "success"});
            return;
        }

        // Handle a m.reaction event
        if (ev.type === "m.reaction") {
            try {
                await room.onMatrixReaction(ev);
            } catch (e) {
                log.error("Failed processing reaction message: ", e);
                endTimer({outcome: "fail"});
                return;
            }
            endTimer({outcome: "success"});
        }

        let success = false;

        // Handle a m.room.message event
        if (ev.type !== "m.room.message" || !ev.content) {
            log.debug(`${ev.event_id} ${ev.room_id} cannot be handled`);
            return;
        }

        if (ev.content["m.relates_to"] !== undefined) {
            const relatesTo = ev.content["m.relates_to"];
            if (relatesTo.rel_type === "m.replace" && relatesTo.event_id) {
                // We have an edit.
                try {
                    success = await room.onMatrixEdit(ev);
                } catch (e) {
                    log.error("Failed processing matrix edit: ", e);
                    endTimer({outcome: "fail"});
                }
                return;
            }
        } // Allow this to fall through, so we can handle replies.

        try {
            log.info(`Handling matrix room message ${ev.event_id} ${ev.room_id}`);
            success = await room.onMatrixMessage(ev);
        } catch (e) {
            log.error("Failed processing matrix message: ", e);
            endTimer({outcome: "fail"});
            return;
        }

        endTimer({outcome: success ? "success" : "dropped"});
    }

    public async handleDmInvite(recipient: string, sender: string, roomId: string): Promise<void> {
        const intent = this.getIntent(recipient);
        await intent.join(roomId);
        if (!this.slackRtm) {
            await intent.sendEvent(roomId, "m.room.message", {
                body: "This slack bridge instance doesn't support private messaging.",
                msgtype: "m.notice",
            });
            await intent.leave(roomId);
            return;
        }


        const slackGhost = await this.ghosts.getExisting(recipient);
        if (!slackGhost || !slackGhost.teamId) {
            // TODO: Create users dynamically who have never spoken.
            // https://github.com/matrix-org/matrix-appservice-slack/issues/211
            await intent.sendEvent(roomId, "m.room.message", {
                body: "The user does not exist or has not used the bridge yet.",
                msgtype: "m.notice",
            });
            await intent.leave(roomId);
            return;
        }

        const teamId = slackGhost.teamId;
        const rtmClient = this.slackRtm!.getUserClient(teamId, sender);
        const slackClient = await this.clientFactory.getClientForUser(teamId, sender);
        if (!rtmClient || !slackClient) {
            await intent.sendEvent(roomId, "m.room.message", {
                body: "You have not enabled puppeting for this Slack workspace. You must do that to speak to members.",
                msgtype: "m.notice",
            });
            await intent.leave(roomId);
            return;
        }

        const userData = (await slackClient.users.info({
            user: slackGhost.slackId,
        })) as UsersInfoResponse;

        // Check if the user is denied Slack Direct Messages (DMs)
        const denyReason = this.allowDenyList.allowDM(sender, slackGhost.slackId, userData.user?.name);
        if (denyReason !== DenyReason.ALLOWED) {
            await intent.sendEvent(roomId, "m.room.message", {
                body: denyReason === DenyReason.MATRIX ? "The admin of this Slack bridge has denied you to directly message Slack users." :
                    "The admin of this Slack bridge has denied users to directly message this Slack user.",
                msgtype: "m.notice",
            });
            await intent.leave(roomId);
            return;
        }

        const openResponse = (await slackClient.conversations.open({users: slackGhost.slackId, return_im: true})) as ConversationsOpenResponse;
        if (openResponse.already_open) {
            // Check to see if we have a room for this channel already.
            const existing = this.rooms.getBySlackChannelId(openResponse.channel.id);
            if (existing) {
                await this.datastore.deleteRoom(existing.InboundId);
                await intent.sendEvent(roomId, "m.room.message", {
                    body: "You already have a conversation open with this person, leaving that room and reattaching here.",
                    msgtype: "m.notice",
                });
                await intent.leave(existing.MatrixRoomId);
            }
        }
        const puppetIdent = (await slackClient.auth.test()) as AuthTestResponse;
        const team = await this.datastore.getTeam(teamId);
        // The convo may be open, but we do not have a channel for it. Create the channel.
        const room = new BridgedRoom(this, {
            inbound_id: openResponse.channel.id,
            matrix_room_id: roomId,
            slack_team_id: puppetIdent.team_id,
            slack_channel_id: openResponse.channel.id,
            slack_channel_name: undefined,
            puppet_owner: sender,
            is_private: true,
            slack_type: "im",
        }, team! , slackClient);
        room.updateUsingChannelInfo(openResponse);
        await this.addBridgedRoom(room);
        await this.datastore.upsertRoom(room);
        await slackGhost.intent.join(roomId);
    }

    public async onMatrixAdminMessage(ev: {
        event_id: string,
        state_key?: string,
        type: string,
        room_id: string,
        sender: string,
        content?: {
            body?: unknown,
        },
    }): Promise<void> {
        if (typeof ev.content !== "object" || !ev.content || typeof ev.content.body !== "string") {
            throw Error("Received an invalid Matrix admin message. event.content.body was not a string.");
        }

        const cmd = ev.content.body;

        // Ignore "# comment" lines as chatter between humans sharing the console
        if (cmd.match(/^\s*#/))  {
            return;
        }

        log.info("Admin: " + cmd);

        const response: string[] = [];
        const respond = (responseMsg: string) => {
            if (!response) {
                log.info(`Command response too late: ${responseMsg}`);
                return;
            }
            response.push(responseMsg);
        };

        try {
            // This will return true or false if the command matched.
            const matched = await this.adminCommands.parse(cmd, respond);
            if (!matched) {
                log.debug("Unrecognised command");
                respond("Unrecognised command");
            } else if (response.length === 0) {
                respond("Done");
            }
        } catch (ex) {
            log.debug(`Command '${cmd}' failed to complete:`, ex);
            respond("Command failed: " + ex);
        }

        const message = response.join("\n");

        await this.botIntent.sendEvent(ev.room_id, "m.room.message", {
            body: message,
            format: "org.matrix.custom.html",
            formatted_body: `<pre>${message}</pre>`,
            msgtype: "m.notice",
        });
    }

    /**
     * Ensures the bridge bot is registered and updates its profile info.
     */
    private async applyBotProfile() {
        log.info("Ensuring the bridge bot is registered");
        const intent = this.botIntent;
        // TODO: Expose these
        // The bot believes itself to always be registered, even when it isn't.
        (intent as unknown as any).opts.registered = false;
        await (intent as unknown as any)._ensureRegistered();
        // https://github.com/matrix-org/matrix-appservice-bridge/pull/232
        const profile = await intent.getProfileInfo(this.botUserId, null as any);
        if (this.config.bot_profile?.displayname && profile.displayname !== this.config.bot_profile?.displayname) {
            await intent.setDisplayName(this.config.bot_profile?.displayname);
        }
        if (this.config.bot_profile?.avatar_url && profile.avatar_url !== this.config.bot_profile?.avatar_url) {
            await intent.setAvatarUrl(this.config.bot_profile?.avatar_url);
        }
    }

    /**
     * Starts the bridge.
     * @param cliPort A port to listen to provided by the user via a CLI option.
     * @returns The port the appservice listens to.
     */
    public async run(cliPort: number): Promise<number> {
        log.info("Loading databases");
        if (this.oauth2) {
            await this.oauth2.compileTemplates();
        }

        await UserAdminRoom.compileTemplates();

        const dbEngine = this.config.db ? this.config.db.engine.toLowerCase() : "nedb";
        if (dbEngine === "postgres") {
            const postgresDb = new PgDatastore(this.config.db!.connectionString);
            await postgresDb.ensureSchema();
            this.datastore = postgresDb;
        } else if (dbEngine === "nedb") {
            await this.bridge.loadDatabases();
            log.info("Loading teams.db");
            // eslint-disable-next-line @typescript-eslint/no-var-requires
            const NedbDs = require("nedb");
            const teamDatastore = new NedbDs({
                autoload: true,
                filename: path.join(this.config.dbdir || "", "teams.db"),
            });
            await new Promise((resolve, reject) => {
                teamDatastore.loadDatabase(err => err ? reject(err) : resolve());
            });
            const reactionDatastore = new NedbDs({
                autoload: true,
                filename: path.join(this.config.dbdir || "", "reactions.db"),
            });
            await new Promise((resolve, reject) => {
                reactionDatastore.loadDatabase(err => err ? reject(err) : resolve());
            });
            const userStore = this.bridge.getUserStore();
            const roomStore = this.bridge.getRoomStore();
            const eventStore = this.bridge.getEventStore();
            if (!userStore || !roomStore || !eventStore) {
                throw Error('Bridge stores are not defined');
            }
            this.datastore = new NedbDatastore(
                userStore,
                roomStore,
                eventStore,
                teamDatastore,
            );
        } else {
            throw Error("Unknown engine for database. Please use 'postgres' or 'nedb");
        }

        this.ghosts = new SlackGhostStore(this.rooms, this.datastore, this.config, this.bridge);

        this.clientfactory = new SlackClientFactory(this.datastore, this.config, (method: string) => {
            this.incRemoteCallCounter(method);
        }, (teamId: string, delta: number) => {
            this.metrics?.metricPuppets.inc({ team_id: teamId }, delta);
        });
        let puppetsWaiting: Promise<unknown> = Promise.resolve();
        if (this.slackRtm) {
            const puppetEntries = await this.datastore.getPuppetedUsers();
            puppetsWaiting = Promise.all(puppetEntries.map(async (entry) => {
                try {
                    return this.slackRtm!.startUserClient(entry);
                } catch (ex) {
                    log.warn(`Failed to start puppet client for ${entry.matrixId}:`, ex);
                }
            }));
        }

        if (this.slackHookHandler) {
            await this.slackHookHandler.startAndListen(this.config.slack_hook_port!, this.config.tls);
        }
        const port = this.config.homeserver.appservice_port || cliPort;
        await this.bridge.run(port, this.config, this.appservice);

        this.bridge.addAppServicePath({
            handler: this.onHealthProbe.bind(this.bridge),
            method: "GET",
            path: "/health",
            checkToken: false,
        });

        this.bridge.addAppServicePath({
            handler: this.onReadyProbe.bind(this.bridge),
            method: "GET",
            path: "/ready",
            checkToken: false,
        });

        this.stateStorage = new StateLookup({
            client: this.bridge.getIntent().client,
            eventTypes: ["m.room.member", "m.room.power_levels"],
        });


        let joinedRooms: string[]|null = null;
        while(joinedRooms === null) {
            try {
                joinedRooms = await this.bridge.getBot().getJoinedRooms() as string[];
            } catch (ex) {
                if (ex.errcode === 'M_UNKNOWN_TOKEN') {
                    log.error(
                        "The homeserver doesn't recognise this bridge, have you configured the homeserver with the appservice registration file?"
                    );
                } else {
                    log.error("Failed to fetch room list:", ex);
                }
                log.error(`Waiting ${STARTUP_RETRY_TIME_MS}ms before retrying`);
                await new Promise(((resolve) => setTimeout(resolve, STARTUP_RETRY_TIME_MS)));
            }
        }

        try {
            await this.applyBotProfile();
        } catch (ex) {
            log.warn(`Failed to set bot profile on startup: ${ex}`);
        }

        if (this.config.matrix_admin_room && !joinedRooms.includes(this.config.matrix_admin_room)) {
            log.warn("The bot is not in the admin room. You should invite the bot in order to control the bridge.");
        }

        const provisioningEnabled = this.config.provisioning?.enabled;

        // Previously, this was always true.
        if (provisioningEnabled === undefined ? true : provisioningEnabled) {
            this.provisioner.addAppServicePath();
        }

        log.info("Fetching teams");
        const teams = await this.datastore.getAllTeams();
        log.info(`Loaded ${teams.length} teams`);
        const teamClients: { [id: string]: WebClient } = {};
        const teamPromiseFunctions = teams.map((team, i) => (
            async() => {
                log.info(`[${i}/${teams.length}] Getting team client for ${team.name || team.id}`);
                // This will create team clients before we use them for any rooms,
                // as a pre-optimisation.
                try {
                    teamClients[team.id] = await this.clientFactory.getTeamClient(team.id);
                } catch (ex) {
                    log.error(`Failed to create client for ${team.id}, some rooms may be unbridgable`);
                    log.error(ex);
                }
                // Also start RTM clients for teams.
                // Ensure the token is a bot token so that we can actually enable RTM for these teams.
                if (this.slackRtm && team.bot_token.startsWith("xoxb")) {
                    log.info(`Starting RTM for ${team.id}`);
                    try {
                        await this.slackRtm!.startTeamClientIfNotStarted(team.id);
                    } catch (ex) {
                        log.warn(`Failed to start RTM for ${team.id}, rooms may be missing slack messages: ${ex}`);
                    }
                    log.info(`Started RTM for ${team.id}`);
                }
            }
        ));
        const teamPromises = new PQueue({ concurrency: STARTUP_TEAM_INIT_CONCURRENCY });
        // .addAll waits for all promises to resolve.
        await teamPromises.addAll(teamPromiseFunctions);
        log.info("Finished loading all team clients");

        const entries = await this.datastore.getAllRooms();
        log.info(`Found ${entries.length} room entries in store`);
        await Promise.all(entries.map(async (entry, i) => {
            log.info(`[${i+1}/${entries.length}] Loading room entry ${entry.matrix_id}`);
            try {
                await this.startupLoadRoomEntry(entry, joinedRooms as string[], teamClients);
            } catch (ex) {
                log.error(`Failed to load entry ${entry.matrix_id}, exception thrown`, ex);
            }
        }));

        const teamSyncPromise = this.teamSyncer ? this.teamSyncer.syncAllTeams(teamClients) : null;

        if (this.metrics) {
            this.metrics.prometheus.addAppServicePath(this.bridge);

            // Regularly update the metrics for active rooms and users
            const ONE_HOUR = 60 * 60 * 1000;
            this.metricsCollectorInterval = setInterval(() => {
                log.info("Recalculating activity metrics...");
                this.updateActivityMetrics().catch((err) => {
                    log.error(`Error updating activity metrics`, err);
                });
            }, ONE_HOUR);
            await this.updateActivityMetrics();

            // Send process stats again just to make the counters update sooner after
            // startup
            this.metrics.prometheus.refresh();
        }
        await puppetsWaiting;
        await teamSyncPromise;
        log.info("Bridge initialised");
        this.ready = true;
        return port;
    }

    private async startupLoadRoomEntry(entry: RoomEntry, joinedRooms: string[], teamClients: {[teamId: string]: WebClient}) {
        // If we aren't in the room, mark as inactive until we get re-invited.
        const activeRoom = entry.remote.puppet_owner !== undefined || joinedRooms.includes(entry.matrix_id);
        if (!activeRoom) {
            log.warn(`${entry.matrix_id} marked as inactive, bot is not joined to room`);
        }
        const teamId = entry.remote.slack_team_id;
        const teamEntry = teamId ? await this.datastore.getTeam(teamId) || undefined : undefined;
        let slackClient: WebClient|null = null;
        try {
            if (entry.remote.puppet_owner) {
                // Puppeted room (like a DM)
                slackClient = await this.clientFactory.getClientForUser(entry.remote.slack_team_id!, entry.remote.puppet_owner);
            } else if (teamId && teamClients[teamId]) {
                slackClient = teamClients[teamId];
            }
        } catch (ex) {
            log.error(`Failed to track room ${entry.matrix_id} ${entry.remote.name}:`, ex);
        }
        if (!slackClient && !entry.remote.webhook_uri) { // Do not warn if this is a webhook.
            log.warn(`${entry.remote.name} ${entry.remote.id} does not have a WebClient and will not be able to issue slack requests`);
        }
        const room = BridgedRoom.fromEntry(this, entry, teamEntry, slackClient || undefined);
        await this.addBridgedRoom(room);
        room.MatrixRoomActive = activeRoom;
        if (!room.IsPrivate && activeRoom) {
            // Only public rooms can be tracked.
            try {
                await this.stateStorage?.trackRoom(entry.matrix_id);
            } catch (ex) {
                this.stateStorage?.untrackRoom(entry.matrix_id);
                room.MatrixRoomActive = false;
            }
        }
    }

    // This so-called "link" action is really a multi-function generic provisioning
    // interface. It will
    //  * Create a BridgedRoom instance, linked to the given Matrix room ID
    //  * Associate a webhook_uri to an existing instance
    public async actionLink(opts: {
        matrix_room_id: string,
        slack_webhook_uri?: string,
        slack_channel_id?: string,
        slack_bot_token?: string,
        team_id?: string,
    }): Promise<BridgedRoom> {
        let slackClient: WebClient|undefined;
        let room: BridgedRoom;
        let teamEntry: TeamEntry|null = null;
        let teamId: string = opts.team_id!;

        const matrixRoomId = opts.matrix_room_id;
        const existingChannel = opts.slack_channel_id ? this.rooms.getBySlackChannelId(opts.slack_channel_id) : null;
        const existingRoom = this.rooms.getByMatrixRoomId(matrixRoomId);

        if (existingChannel) {
            throw Error("Channel is already bridged! Unbridge the channel first.");
        }

        if (!opts.team_id && !opts.slack_bot_token) {
            if (!opts.slack_webhook_uri) {
                throw Error("Neither a team_id nor a slack_bot_token were provided");
            }
        }

        if (opts.slack_bot_token) {
            if (!opts.slack_bot_token.startsWith("xoxb-")) {
                throw Error("Provided token is not a bot token. Ensure the token starts with xoxb-");
            }
            // We may have this team already and want to update the token, or this might be new.
            // But first check that the token works.
            try {
                teamId = await this.clientFactory.upsertTeamByToken(opts.slack_bot_token);
                log.info(`Found ${teamId} for token`);
            } catch (ex) {
                log.error("Failed to action link because the token couldn't used:", ex);
                throw Error("Token did not work, unable to get team");
            }
        }

        // else, assume we have a teamId
        if (teamId) {
            try {
                slackClient = await this.clientFactory.getTeamClient(teamId);
            } catch (ex) {
                log.error("Failed to action link because the team client couldn't be fetched:", ex);
                throw Error("Team is known, but unable to get team client");
            }

            teamEntry = await this.datastore.getTeam(teamId);
            if (!teamEntry) {
                throw Error("Team ID provided, but no team found in database");
            }
        }

        let channelInfo: ConversationsInfoResponse|undefined;
        if (slackClient && opts.slack_channel_id && opts.team_id) {
            // PSA: Bots cannot join channels, they have a limited set of APIs https://api.slack.com/methods/bots.info

            channelInfo = (await slackClient.conversations.info({ channel: opts.slack_channel_id})) as ConversationsInfoResponse;
            if (!channelInfo.ok) {
                log.error(`conversations.info for ${opts.slack_channel_id} errored:`, channelInfo.error);
                throw Error("Failed to get channel info");
            }
        }

        if (opts.slack_channel_id &&
            this.allowDenyList.allowSlackChannel(opts.slack_channel_id, channelInfo?.channel.name) !== DenyReason.ALLOWED) {
            log.warn(`Channel ${opts.slack_channel_id} is not allowed to be bridged`);
            throw Error("The bridge config denies bridging this channel");
        }

        let isNew = false;
        if (!existingRoom) {
            try {
                await this.botIntent.join(matrixRoomId);
            } catch (ex) {
                log.error("Couldn't join room, not bridging");
                throw Error("Could not join room");
            }
            const inboundId = this.genInboundId();

            room = new BridgedRoom(this, {
                inbound_id: inboundId,
                matrix_room_id: matrixRoomId,
                slack_team_id: teamId,
                is_private: false,
                slack_type: "unknown", // Set below.
            }, teamEntry || undefined, slackClient);
            if (channelInfo) {
                room.updateUsingChannelInfo(channelInfo);
                room.SlackChannelName = channelInfo.channel.name;
            }
            isNew = true;
            await this.stateStorage?.trackRoom(matrixRoomId);
        } else {
            room = existingRoom;
        }

        if (opts.slack_webhook_uri) {
            room.SlackWebhookUri = opts.slack_webhook_uri;
        }

        if (opts.slack_channel_id) {
            room.SlackChannelId = opts.slack_channel_id;
        }

        if (!room.SlackChannelId && !room.SlackWebhookUri) {
            throw Error("Missing webhook_id OR channel_id");
        }

        if (slackClient) {
            // PSA: Bots cannot join channels, they have a limited set of APIs https://api.slack.com/methods/bots.info
            room.setBotClient(slackClient);
        }

        if (isNew) {
            await this.addBridgedRoom(room);
        }
        if (room.isDirty) {
            await this.datastore.upsertRoom(room);
        }

        if (this.slackRtm && !room.SlackWebhookUri) {
            await this.slackRtm.startTeamClientIfNotStarted(room.SlackTeamId!);
        }


        if (slackClient && opts.slack_channel_id && opts.team_id) {
            // Perform syncing asynchronously.
            this.teamSyncer?.syncMembershipForRoom(matrixRoomId, opts.slack_channel_id, opts.team_id, slackClient).catch((ex) => {
                log.warn(`Failed to sync membership for ${opts.slack_channel_id}:`, ex);
            });
        }

        return room;
    }

    public async actionUnlink(opts: {
        matrix_room_id: string,
    }): Promise<void> {
        log.warn(`Trying to unlink ${opts.matrix_room_id}`);
        const room = this.rooms.getByMatrixRoomId(opts.matrix_room_id);
        if (!room) {
            throw Error("Cannot unlink - unknown channel");
        }

        this.rooms.removeRoom(room);
        this.stateStorage?.untrackRoom(opts.matrix_room_id);

        const id = room.toEntry().id;
        await this.drainAndLeaveMatrixRoom(opts.matrix_room_id);
        await this.datastore.deleteRoom(id);
    }

    public async checkLinkPermission(matrixRoomId: string, userId: string): Promise<boolean> {
        const STATE_DEFAULT = 50;
        // We decide to allow a user to link or unlink, if they have a powerlevel
        //   sufficient to affect the 'm.room.power_levels' state; i.e. the
        //   "operator" heuristic.
        const powerLevels = await this.getState(matrixRoomId, "m.room.power_levels");
        const userLevel =
            (powerLevels.users && userId in powerLevels.users) ? powerLevels.users[userId] :
                powerLevels.users_default;

        const requiresLevel =
            (powerLevels.events && "m.room.power_levels" in powerLevels.events) ?
                powerLevels.events["m.room.power_levels"] :
                ("state_default" in powerLevels) ? powerLevels.powerLevels : STATE_DEFAULT;

        return userLevel >= requiresLevel;
    }

    public async setUserAccessToken(userId: string, teamId: string, slackId: string, accessToken: string, puppeting: boolean,
        botAccessToken?: string): Promise<void> {
        const existingTeam = await this.datastore.getTeam(teamId);
        await this.datastore.insertAccount(userId, slackId, teamId, accessToken);
        if (puppeting) {
            // Store it here too for puppeting.
            await this.datastore.setPuppetToken(teamId, slackId, userId, accessToken);
            await this.slackRtm!.startUserClient({
                teamId,
                slackId,
                matrixId: userId,
                token: accessToken,
            });
        }
        log.info(`Set new access token for ${userId} (team: ${teamId}, puppeting: ${puppeting})`);
        if (botAccessToken) {
            // Rather than upsert the values we were given, use the
            // access token to validate and make additional requests
            await this.clientFactory.upsertTeamByToken(
                botAccessToken,
            );
        }
        if (!existingTeam && !puppeting && this.teamSyncer) {
            log.info("This is a new team, so syncing members and channels");
            try {
                await this.teamSyncer.syncItems(
                    teamId,
                    await this.clientFactory.getTeamClient(teamId),
                    "user",
                );
            } catch (ex) {
                log.warn("Failed to sync members", ex);
            }

            try {
                await this.teamSyncer.syncItems(
                    teamId,
                    await this.clientFactory.getTeamClient(teamId),
                    "channel",
                );
            } catch (ex) {
                log.warn("Failed to sync channels", ex);
            }
        }
    }

    public async matrixUserInSlackTeam(teamId: string, userId: string): Promise<SlackAccount|undefined> {
        return (await this.datastore.getAccountsForMatrixUser(userId)).find((a) => a.teamId === teamId);
    }

    public async willExceedTeamLimit(teamId: string): Promise<boolean> {
        // First, check if we are limited
        if (!this.config.provisioning?.limits?.team_count) {
            return false;
        }
        const idSet = new Set((await this.datastore.getAllTeams()).map((t) => t.id));
        return idSet.add(teamId).size > this.config.provisioning?.limits?.team_count;
    }

    public async logoutAccount(userId: string, slackId: string): Promise<{deleted: boolean, msg?: string}> {
        const acct = (await this.datastore.getAccountsForMatrixUser(userId)).find((s) => s.slackId === slackId);
        if (!acct) {
            // Account not found
            return { deleted: false, msg: "Account not found"};
        }

        const isLastAccountForTeam = !acct.teamId || (await this.datastore.getAccountsForTeam(acct.teamId)).length <= 1;
        const teamHasRooms = this.rooms.getBySlackTeamId(acct.teamId).length > 0;

        if (isLastAccountForTeam) {
            if (teamHasRooms) {
                // If this is the last account for a team and rooms are bridged, we must preserve
                // the team until all rooms are removed.
                return {
                    deleted: false,
                    msg: "You are the only user connected to Slack. You must unlink your rooms before you can unlink your account"
                };
            }
            // Last account, but no bridged rooms. We can delete the team safely.
            await this.clientFactory.dropTeamClient(acct.teamId);
            await this.datastore.deleteTeam(acct.teamId);
            log.info(`Removed team ${acct.teamId}`);
        } // or not even the last account, we can safely remove the team

        try {
            const client = await this.clientFactory.createClient(acct.accessToken);
            await client.auth.revoke();
        } catch (ex) {
            log.warn('Tried to revoke auth token, but got:', ex);
            // Even if this fails, we remove the token locally.
        }

        await this.datastore.deleteAccount(userId, slackId);
        log.info(`Removed account ${slackId} from ${slackId}`);
        return { deleted: true };
    }

    public async killBridge(): Promise<void> {
        log.info("Killing bridge");
        if (this.metricsCollectorInterval) {
            clearInterval(this.metricsCollectorInterval);
        }
        if (this.slackRtm) {
            log.info("Closing RTM connections");
            await this.slackRtm.disconnectAll();
        }
        log.info("Closing appservice");
        await this.appservice.close();
        log.info("Bridge killed");
    }

    private async onRoomUpgrade(oldRoomId: string, newRoomId: string) {
        log.info(`Room has been upgraded from ${oldRoomId} to ${newRoomId}`);
        const bridgedroom = this.rooms.getByMatrixRoomId(oldRoomId);
        const adminRoomUser = await this.datastore.getUserForAdminRoom(oldRoomId);
        if (bridgedroom) {
            log.info("Migrating channel");
            this.rooms.removeRoom(bridgedroom);
            bridgedroom.migrateToNewRoomId(newRoomId);
            this.rooms.upsertRoom(bridgedroom);
            await this.datastore.upsertRoom(bridgedroom);
        } else if (adminRoomUser) {
            log.info("Migrating admin room");
            await this.datastore.setUserAdminRoom(adminRoomUser, newRoomId);
        } // Otherwise, not a known room.
    }

    private onHealthProbe(_, res: Response) {
        res.status(201).send("");
    }

    private onReadyProbe(_, res: Response) {
        res.status(this.ready ? 201 : 425).send("");
    }
}<|MERGE_RESOLUTION|>--- conflicted
+++ resolved
@@ -14,13 +14,9 @@
 limitations under the License.
 */
 
-<<<<<<< HEAD
-import { Bridge, PrometheusMetrics, StateLookup,
+import {
+    Bridge, PrometheusMetrics, StateLookup,  StateLookupEvent,
     Logging, Intent, UserMembership } from "matrix-appservice-bridge";
-=======
-import { Bridge, PrometheusMetrics, StateLookup, StateLookupEvent,
-    Logging, Intent } from "matrix-appservice-bridge";
->>>>>>> 337596fb
 import { Gauge } from "prom-client";
 import * as path from "path";
 import * as randomstring from "randomstring";
@@ -369,11 +365,7 @@
         }
     }
 
-<<<<<<< HEAD
     public startTimer(name: string, labels: MetricsLabels = {}): TimerFunc {
-=======
-    public startTimer(name: string, labels: MetricsLabels = {}): (labels?: Record<string, string|number>) => void {
->>>>>>> 337596fb
         return this.metrics ? this.metrics.prometheus.startTimer(name, labels) : () => {};
     }
 
@@ -483,32 +475,11 @@
         type: string,
         room_id: string,
         sender: string,
-<<<<<<< HEAD
         content: {
             is_direct: boolean;
             membership: UserMembership;
-=======
-        content: any,
-    }): Promise<void> {
-        if (ev.sender === this.botUserId) {
-            // We don't want to handle echo.
-            return;
-        }
-        // simple de-dup
-        const recents = this.recentMatrixEventIds;
-        for (let i = 0; i < recents.length; i++) {
-            if (recents[i] && recents[i] === ev.event_id) {
-                // move the most recent ev to where we found a dup and add the
-                // duplicate at the end (reasoning: we only want one of the
-                // duplicated ev_id in the list, but we want it at the end)
-                recents[i] = recents[this.mostRecentEventIdIdx];
-                recents[this.mostRecentEventIdIdx] = ev.event_id;
-                log.warn("Ignoring duplicate ev: " + ev.event_id);
-                return;
-            }
->>>>>>> 337596fb
-        }
-    }, room: BridgedRoom|undefined, endTimer: TimerFunc) {
+        }
+    }, room: BridgedRoom | undefined, endTimer: TimerFunc) {
         const bot = this.bridge.getBot();
 
         const senderIsRemote = bot.isRemoteUser(ev.sender);
@@ -535,7 +506,7 @@
                     this.stateStorage?.untrackRoom(ev.room_id);
                 }
             }
-            endTimer({outcome: "success"});
+            endTimer({ outcome: "success" });
             return;
         }
 
@@ -545,10 +516,10 @@
                 // DM
                 try {
                     await this.handleDmInvite(ev.state_key, ev.sender, ev.room_id);
-                    endTimer({outcome: "success"});
+                    endTimer({ outcome: "success" });
                 } catch (e) {
                     log.error("Failed to handle DM invite: ", e);
-                    endTimer({outcome: "fail"});
+                    endTimer({ outcome: "fail" });
                 }
             } else if (room) {
                 // Normal invite
@@ -591,7 +562,7 @@
         room_id: string,
         sender: string,
         content: any,
-    }) {
+    }): Promise<void> {
         if (ev.sender === this.botUserId) {
             // We don't want to handle echo.
             return;
