--- conflicted
+++ resolved
@@ -16,11 +16,7 @@
 
 import {
     Bridge, PrometheusMetrics, StateLookup,  StateLookupEvent,
-<<<<<<< HEAD
-    Logging, Intent, UserMembership, WeakEvent } from "matrix-appservice-bridge";
-=======
-    Logging, Intent, UserMembership, PresenceEvent } from "matrix-appservice-bridge";
->>>>>>> 3a78c8f4
+    Logging, Intent, UserMembership, WeakEvent, PresenceEvent } from "matrix-appservice-bridge";
 import { Gauge } from "prom-client";
 import * as path from "path";
 import * as randomstring from "randomstring";
@@ -234,14 +230,11 @@
             registration,
             ...bridgeStores,
             disableContext: true,
-<<<<<<< HEAD
             suppressEcho: true,
-=======
             bridgeEncryption: config.encryption?.enabled ? {
                 homeserverUrl: config.encryption.pantalaimon_url,
                 store: this.datastore as PgDatastore,
             } : undefined,
->>>>>>> 3a78c8f4
         });
 
         this.provisioner = new Provisioner(this, this.bridge);
